package main

import (
	"context"
	"flag"
	"os"
	"os/signal"
	"sync"
	"syscall"
	"time"

	"github.com/elastic/go-elasticsearch/v9"
	"github.com/greenearth/ingest/internal/common"
	"github.com/greenearth/ingest/internal/jetstream_ingest"
)

type batchJob struct {
	batch          []common.LikeDoc
	tombstoneBatch []common.LikeTombstoneDoc
	deleteBatch    []common.DeleteDoc
	timeUs         int64
	batchCount     int
	tombstoneCount int
	skipCount      int
}

func main() {
	// Parse command line flags
	dryRun := flag.Bool("dry-run", false, "Run in dry-run mode (no writes to Elasticsearch)")
	skipTLSVerify := flag.Bool("skip-tls-verify", false, "Skip TLS certificate verification (use for local development only)")
	noRewind := flag.Bool("no-rewind", false, "Do not rewind to last processed timestamp on startup (drops intervening data)")
	flag.Parse()

	// Load configuration
	config := common.LoadConfig()
	logger := common.NewLogger(config.LoggingEnabled)

	logger.Info("Green Earth Ingex - BlueSky Jetstream Ingest Service")
	if *dryRun {
		logger.Info("Running in DRY-RUN mode - no writes to Elasticsearch")
	}
	if *noRewind {
		logger.Info("Rewind disabled - starting from current time")
	}

	// Validate configuration
	if config.JetstreamURL == "" {
		logger.Error("JETSTREAM_URL environment variable is required")
		os.Exit(1)
	}

	if config.ElasticsearchURL == "" {
		logger.Error("ELASTICSEARCH_URL environment variable is required")
		os.Exit(1)
	}

	if !*dryRun && config.ElasticsearchAPIKey == "" {
		logger.Error("ELASTICSEARCH_API_KEY environment variable is required")
		os.Exit(1)
	}

	// Create context with cancellation for graceful shutdown
	ctx, cancel := context.WithCancel(context.Background())
	defer cancel()

	// Start health check server
	healthServer, err := common.NewHealthServer(8080, 8089, logger)
	if err != nil {
		logger.Error("Failed to create health check server: %v", err)
		os.Exit(1)
	}
	go func() {
		if err := healthServer.Start(ctx); err != nil {
			logger.Error("Health server failed: %v", err)
			cancel()
		}
	}()

	// Handle signals for graceful shutdown
	sigChan := make(chan os.Signal, 1)
	signal.Notify(sigChan, os.Interrupt, syscall.SIGTERM)
	go func() {
		<-sigChan
		logger.Info("Received shutdown signal, finishing current batch...")
		cancel()
	}()

	logger.Info("Starting Jetstream likes ingestion")
	runIngestion(ctx, config, logger, healthServer, *dryRun, *skipTLSVerify, *noRewind)
}

func runIngestion(ctx context.Context, config *common.Config, logger *common.IngestLogger, healthServer *common.HealthServer, dryRun, skipTLSVerify, noRewind bool) {
	stateManager, err := common.NewStateManager(config.JetstreamStateFile, logger)
	if err != nil {
		logger.Error("Failed to initialize state manager: %v", err)
		os.Exit(1)
	}

	// Initialize Elasticsearch client
	esConfig := common.ElasticsearchConfig{
		URL:           config.ElasticsearchURL,
		APIKey:        config.ElasticsearchAPIKey,
		SkipTLSVerify: skipTLSVerify || config.ElasticsearchTLSSkipVerify,
	}

	esClient, err := common.NewElasticsearchClient(esConfig, logger)
	if err != nil {
		logger.Error("%v", err)
		os.Exit(1)
	}

	// Initialize Jetstream client
	client := jetstream_ingest.NewClient(config.JetstreamURL, logger)

	// Apply cursor if rewind is enabled and we have a saved cursor
	if !noRewind {
		if cursor := stateManager.GetCursor(); cursor != nil {
			client.SetCursor(cursor.LastTimeUs)
			logger.Info("Rewinding to last processed timestamp: %d", cursor.LastTimeUs)
		}
	}

	if err := client.Start(ctx); err != nil {
		logger.Error("Failed to start Jetstream client: %v", err)
		os.Exit(1)
	}
	defer func() {
		if err := client.Close(); err != nil {
			logger.Error("Failed to close Jetstream client: %v", err)
		}
	}()

	// Mark service as healthy once we've successfully connected and started processing
	healthServer.SetHealthy(true, "Processing Jetstream messages")

	// Process messages from Jetstream with parallel workers
	msgChan := client.GetMessageChannel()

	// Create a channel for batches to be processed by workers
	// Can queue 50k docs (50 batches of 1000)
	batchChan := make(chan batchJob, 50)

	// Track pending cursor updates to throttle state writes
	var cursorMu sync.Mutex
	var pendingCursor int64
	var hasPendingUpdate bool
	var pendingBatchCount int
	var pendingSkipCount int

	// Start throttled state writer (writes at most once every 10 seconds)
	if !dryRun {
		go func() {
			ticker := time.NewTicker(10 * time.Second)
			defer ticker.Stop()

			for {
				select {
				case <-ctx.Done():
					// Flush any pending update before exiting
					cursorMu.Lock()
					if hasPendingUpdate {
						if err := stateManager.UpdateCursor(pendingCursor); err != nil {
							logger.Error("Failed to flush final cursor update: %v", err)
						}
					}
					cursorMu.Unlock()
					return
				case <-ticker.C:
					cursorMu.Lock()
					if hasPendingUpdate {
						if err := stateManager.UpdateCursor(pendingCursor); err != nil {
							logger.Error("Failed to update cursor: %v", err)
						} else {
							hasPendingUpdate = false
							// Log summary of batches processed since last log
							if pendingBatchCount > 0 {
								freshnessSeconds := calculateFreshness(pendingCursor)
								logger.Info("Indexed %d likes (skipped: %d, freshness: %ds)", pendingBatchCount, pendingSkipCount, freshnessSeconds)
								pendingBatchCount = 0
								pendingSkipCount = 0
							}
						}
					}
					cursorMu.Unlock()
				}
			}
		}()
	}

	// Start worker pool for parallel Elasticsearch writes
	const numWorkers = 3
	workersDone := make(chan struct{})
	go func() {
		var wg sync.WaitGroup
		for i := 0; i < numWorkers; i++ {
			wg.Add(1)
			go esWorker(ctx, i, batchChan, esClient, &cursorMu, &pendingCursor, &hasPendingUpdate, &pendingBatchCount, &pendingSkipCount, dryRun, logger, &wg)
		}
		wg.Wait()
		close(workersDone)
	}()

	var batch []common.LikeDoc
	var deleteMessages []common.JetstreamMessage
	var lastTimeUs int64
	const batchSize = 100
	processedCount := 0
	deletedCount := 0
	skippedCount := 0

	for {
		select {
		case <-ctx.Done():
			logger.Info("Shutdown signal received, stopping ingestion")
			goto cleanup
		case rawMsg, ok := <-msgChan:
			if !ok {
				logger.Info("Jetstream channel closed, finishing remaining batch")
				goto cleanup
			}

			msg := common.NewJetstreamMessage(rawMsg, logger)

			// Handle like deletions
			if msg.IsLikeDelete() {
				if msg.GetAtURI() == "" {
					logger.Error("Skipping like deletion with empty at_uri (author_did: %s)", msg.GetAuthorDID())
					skippedCount++
					continue
				}

				// Store delete message for batch processing
				deleteMessages = append(deleteMessages, msg)

				// Track the latest timestamp
				if msg.GetTimeUs() > lastTimeUs {
					lastTimeUs = msg.GetTimeUs()
				}

				// Process batch when full
				if len(deleteMessages) >= batchSize {
					// Fetch existing like documents from Elasticsearch
					likeIDs := make([]common.LikeIdentifier, len(deleteMessages))
					for i, delMsg := range deleteMessages {
						likeIDs[i] = common.LikeIdentifier{
							AtURI:     delMsg.GetAtURI(),
							AuthorDID: delMsg.GetAuthorDID(),
						}
					}

					likeDocs, err := common.BulkGetLikes(ctx, esClient, "likes", likeIDs, logger)
					if err != nil {
						logger.Error("Failed to fetch like documents for deletion: %v", err)
						// Continue processing - we'll skip tombstone creation for missing docs
					}

					// Build tombstone and delete batches
					var tombstoneBatch []common.LikeTombstoneDoc
					var deleteBatch []common.DeleteDoc

					for _, delMsg := range deleteMessages {
						atURI := delMsg.GetAtURI()
						authorDID := delMsg.GetAuthorDID()

						// Check if we found the like document
						if likeDoc, found := likeDocs[atURI]; found {
							// Create tombstone with subject_uri from ES
							tombstone := common.CreateLikeTombstoneDoc(delMsg, likeDoc.SubjectURI)
							tombstoneBatch = append(tombstoneBatch, tombstone)
						} else {
							logger.Error("Like document not found for deletion, skipping tombstone: at_uri=%s", atURI)
						}

						// Always add to delete batch (idempotent operation)
						deleteBatch = append(deleteBatch, common.DeleteDoc{
							DocID:     atURI,
							AuthorDID: authorDID,
						})
					}

					// Send batch to workers
					job := batchJob{
						batch:          make([]common.LikeDoc, 0),
						tombstoneBatch: tombstoneBatch,
						deleteBatch:    deleteBatch,
						timeUs:         lastTimeUs,
						batchCount:     0,
						tombstoneCount: len(tombstoneBatch),
						skipCount:      skippedCount,
					}

					select {
					case batchChan <- job:
						deletedCount += len(deleteBatch)
					case <-ctx.Done():
						goto cleanup
					}

					// Reset delete messages batch
					deleteMessages = make([]common.JetstreamMessage, 0, batchSize)
				}
			} else if msg.IsLike() {

				if msg.GetAtURI() == "" {
					logger.Error("Skipping like with empty at_uri (author_did: %s)", msg.GetAuthorDID())
					skippedCount++
					continue
				}

				if msg.GetSubjectURI() == "" {
					logger.Error("Skipping like with empty subject_uri (at_uri: %s, author_did: %s)", msg.GetAtURI(), msg.GetAuthorDID())
					skippedCount++
					continue
				}

				doc := common.CreateLikeDoc(msg)
				batch = append(batch, doc)

				// Track the latest timestamp
				if msg.GetTimeUs() > lastTimeUs {
					lastTimeUs = msg.GetTimeUs()
				}

				if len(batch) >= batchSize {
					// Send batch to workers for processing
					job := batchJob{
						batch:          batch,
						tombstoneBatch: make([]common.LikeTombstoneDoc, 0),
						deleteBatch:    make([]common.DeleteDoc, 0),
						timeUs:         lastTimeUs,
						batchCount:     len(batch),
						tombstoneCount: 0,
						skipCount:      skippedCount,
					}

					select {
					case batchChan <- job:
						processedCount += len(batch)
					case <-ctx.Done():
						goto cleanup
					}

					// Create new batch slice
					batch = make([]common.LikeDoc, 0, batchSize)
				}
			}
		}
	}

cleanup:
	// Send final like batch to workers
	if len(batch) > 0 {
		job := batchJob{
			batch:          batch,
			tombstoneBatch: make([]common.LikeTombstoneDoc, 0),
			deleteBatch:    make([]common.DeleteDoc, 0),
			timeUs:         lastTimeUs,
			batchCount:     len(batch),
			tombstoneCount: 0,
			skipCount:      skippedCount,
		}

		select {
		case batchChan <- job:
			processedCount += len(batch)
		case <-time.After(5 * time.Second):
			logger.Error("Timeout sending final like batch to workers")
		}
	}

	// Send final delete batch to workers
	if len(deleteMessages) > 0 {
		// Fetch existing like documents from Elasticsearch
		likeIDs := make([]common.LikeIdentifier, len(deleteMessages))
		for i, delMsg := range deleteMessages {
			likeIDs[i] = common.LikeIdentifier{
				AtURI:     delMsg.GetAtURI(),
				AuthorDID: delMsg.GetAuthorDID(),
			}
		}

		likeDocs, err := common.BulkGetLikes(ctx, esClient, "likes", likeIDs, logger)
		if err != nil {
			logger.Error("Failed to fetch like documents for final deletion batch: %v", err)
		}

		// Build tombstone and delete batches
		var tombstoneBatch []common.LikeTombstoneDoc
		var deleteBatch []common.DeleteDoc

		for _, delMsg := range deleteMessages {
			atURI := delMsg.GetAtURI()
			authorDID := delMsg.GetAuthorDID()

			if likeDoc, found := likeDocs[atURI]; found {
				tombstone := common.CreateLikeTombstoneDoc(delMsg, likeDoc.SubjectURI)
				tombstoneBatch = append(tombstoneBatch, tombstone)
			} else {
				logger.Error("Like document not found for final deletion, skipping tombstone: at_uri=%s", atURI)
			}

			deleteBatch = append(deleteBatch, common.DeleteDoc{
				DocID:     atURI,
				AuthorDID: authorDID,
			})
		}

		job := batchJob{
			batch:          make([]common.LikeDoc, 0),
			tombstoneBatch: tombstoneBatch,
			deleteBatch:    deleteBatch,
			timeUs:         lastTimeUs,
			batchCount:     0,
			tombstoneCount: len(tombstoneBatch),
			skipCount:      skippedCount,
		}

		select {
		case batchChan <- job:
			deletedCount += len(deleteBatch)
		case <-time.After(5 * time.Second):
			logger.Error("Timeout sending final delete batch to workers")
		}
	}

	// Close batch channel to signal workers to finish
	close(batchChan)

	// Wait for all workers to complete
	<-workersDone

	logger.Info("Jetstream ingestion complete. Processed: %d, Deleted: %d, Skipped: %d", processedCount, deletedCount, skippedCount)
}

// esWorker processes batches of documents and writes them to Elasticsearch
func esWorker(ctx context.Context, id int, batchChan <-chan batchJob, esClient *elasticsearch.Client, cursorMu *sync.Mutex, pendingCursor *int64, hasPendingUpdate *bool, pendingBatchCount *int, pendingSkipCount *int, dryRun bool, logger *common.IngestLogger, wg *sync.WaitGroup) {
	defer wg.Done()

	for job := range batchChan {
<<<<<<< HEAD
		// Calculate freshness once at start
		freshnessSeconds := calculateFreshness(job.timeUs)
		success := true

		// Handle tombstone and deletion batch
		if len(job.tombstoneBatch) > 0 {
			// Index tombstones FIRST (critical for data preservation)
			if err := common.BulkIndexLikeTombstones(ctx, esClient, "like_tombstones", job.tombstoneBatch, dryRun, logger); err != nil {
				logger.Error("Worker %d: Failed to bulk index like tombstones: %v", id, err)
				success = false
			} else {
				if dryRun {
					logger.Info("Worker %d: Dry-run: Would index %d like tombstones", id, job.tombstoneCount)
				} else {
					logger.Info("Worker %d: Indexed %d like tombstones", id, job.tombstoneCount)
				}

				// Only delete if tombstone indexing succeeded
				if len(job.deleteBatch) > 0 {
					if err := common.BulkDelete(ctx, esClient, "likes", job.deleteBatch, dryRun, logger); err != nil {
						logger.Error("Worker %d: Failed to bulk delete likes: %v", id, err)
						success = false
					} else {
						if dryRun {
							logger.Info("Worker %d: Dry-run: Would delete %d likes (freshness: %ds)", id, len(job.deleteBatch), freshnessSeconds)
						} else {
							logger.Info("Worker %d: Deleted %d likes (freshness: %ds)", id, len(job.deleteBatch), freshnessSeconds)
						}
					}
				}
			}
		}

		// Handle like creation batch
		if len(job.batch) > 0 {
			if err := common.BulkIndexLikes(ctx, esClient, "likes", job.batch, dryRun, logger); err != nil {
				logger.Error("Worker %d: Failed to bulk index likes: %v", id, err)
				success = false
			} else {
				if dryRun {
					logger.Info("Worker %d: Dry-run: Would index %d likes (skipped: %d, freshness: %ds)", id, job.batchCount, job.skipCount, freshnessSeconds)
				} else {
					logger.Info("Worker %d: Indexed %d likes (skipped: %d, freshness: %ds)", id, job.batchCount, job.skipCount, freshnessSeconds)
				}
=======
		if err := common.BulkIndexLikes(ctx, esClient, "likes", job.batch, dryRun, logger); err != nil {
			logger.Error("Worker %d: Failed to bulk index likes: %v", id, err)
		} else {
			// Record cursor and batch stats for throttled logging (logged every 10 seconds by state writer goroutine)
			// This is necessary to avoid a GSE ratelimit on state file writes
			cursorMu.Lock()
			if job.timeUs > *pendingCursor {
				*pendingCursor = job.timeUs
				*hasPendingUpdate = true
>>>>>>> ec4f9b68
			}
			*pendingBatchCount += job.batchCount
			*pendingSkipCount += job.skipCount
			cursorMu.Unlock()
		}

		// Save cursor after successful batch operations
		if success && !dryRun {
			if err := stateManager.UpdateCursor(job.timeUs); err != nil {
				logger.Error("Worker %d: Failed to update cursor: %v", id, err)
			}
		}
	}
}

// calculateFreshness returns the lag in seconds between the given timestamp and now
func calculateFreshness(timeUs int64) int64 {
	if timeUs == 0 {
		return 0
	}
	nowUs := time.Now().UnixMicro()
	lagUs := nowUs - timeUs
	return lagUs / 1_000_000 // Convert microseconds to seconds
}<|MERGE_RESOLUTION|>--- conflicted
+++ resolved
@@ -437,7 +437,6 @@
 	defer wg.Done()
 
 	for job := range batchChan {
-<<<<<<< HEAD
 		// Calculate freshness once at start
 		freshnessSeconds := calculateFreshness(job.timeUs)
 		success := true
@@ -482,28 +481,21 @@
 				} else {
 					logger.Info("Worker %d: Indexed %d likes (skipped: %d, freshness: %ds)", id, job.batchCount, job.skipCount, freshnessSeconds)
 				}
-=======
-		if err := common.BulkIndexLikes(ctx, esClient, "likes", job.batch, dryRun, logger); err != nil {
-			logger.Error("Worker %d: Failed to bulk index likes: %v", id, err)
-		} else {
+			}
+		}
+
+		// Save cursor after successful batch operations
+		if success && !dryRun {
 			// Record cursor and batch stats for throttled logging (logged every 10 seconds by state writer goroutine)
 			// This is necessary to avoid a GSE ratelimit on state file writes
 			cursorMu.Lock()
 			if job.timeUs > *pendingCursor {
 				*pendingCursor = job.timeUs
 				*hasPendingUpdate = true
->>>>>>> ec4f9b68
 			}
 			*pendingBatchCount += job.batchCount
 			*pendingSkipCount += job.skipCount
 			cursorMu.Unlock()
-		}
-
-		// Save cursor after successful batch operations
-		if success && !dryRun {
-			if err := stateManager.UpdateCursor(job.timeUs); err != nil {
-				logger.Error("Worker %d: Failed to update cursor: %v", id, err)
-			}
 		}
 	}
 }

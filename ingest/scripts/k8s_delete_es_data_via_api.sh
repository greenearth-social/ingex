#!/bin/bash
# Delete and recreate Elasticsearch indices to free up disk space
# This is the recommended approach when disk is too full for delete-by-query
# See: https://www.elastic.co/docs/troubleshoot/elasticsearch/fix-watermark-errors

set -e

<<<<<<< HEAD
GE_ENVIRONMENT="${1:-stage}"
K8S_NAMESPACE="greenearth-${GE_ENVIRONMENT}"
=======
ENVIRONMENT="${ENVIRONMENT:-local}"
NAMESPACE="greenearth-${ENVIRONMENT}"
>>>>>>> 52c2ad3e

echo "Running ES index deletion and recreation in ${GE_ENVIRONMENT} environment (namespace: ${K8S_NAMESPACE})"
echo ""

# Get the elastic superuser credentials (needed for index deletion)
ELASTICSEARCH_USERNAME="elastic"
ELASTICSEARCH_PASSWORD=$(kubectl get secret greenearth-es-elastic-user -n "${K8S_NAMESPACE}" -o jsonpath='{.data.elastic}' | base64 -d)

if [ -z "$ELASTICSEARCH_PASSWORD" ]; then
  echo "Error: Could not retrieve elastic superuser password"
  exit 1
fi

echo "Using elastic superuser (required for index deletion)"
echo ""

# The internal service name for Elasticsearch (HTTPS)
GE_ELASTICSEARCH_URL="https://greenearth-es-http:9200"

echo "Will connect to: ${GE_ELASTICSEARCH_URL}"
echo "WARNING: This will DELETE and RECREATE all data indices!"
echo "This deletes the actual indices: posts_v1, likes_v1, post_tombstones_v1, like_tombstones_v1"
echo "The indices will be recreated from templates automatically."
echo ""
read -p "Are you sure you want to continue? (type 'yes' to confirm): " confirm

if [ "$confirm" != "yes" ]; then
  echo "Aborted."
  exit 0
fi

# Stop ingest services for stage/prod to prevent them from writing during recreation
if [ "$ENVIRONMENT" = "stage" ] || [ "$ENVIRONMENT" = "prod" ]; then
  echo ""
  echo "Stopping ingest services to prevent writes during recreation..."

  # Find ingestctl script
  SCRIPT_DIR="$(cd "$(dirname "${BASH_SOURCE[0]}")" && pwd)"
  INGESTCTL="${SCRIPT_DIR}/ingestctl.sh"

  if [ -f "$INGESTCTL" ]; then
    # Stop all services
    "$INGESTCTL" stop || {
      echo "Warning: Failed to stop services. Continuing anyway..."
    }
    echo "Ingest services stopped. Waiting 10 seconds for in-flight requests to complete..."
    sleep 10
  else
    echo "Warning: ingestctl.sh not found at ${INGESTCTL}"
    echo "Services will not be stopped. This may cause alias conflicts."
    read -p "Continue anyway? (type 'yes' to confirm): " continue_confirm
    if [ "$continue_confirm" != "yes" ]; then
      echo "Aborted."
      exit 0
    fi
  fi
  echo ""
fi

# Create a job that deletes and recreates the indices
kubectl run es-index-recreation-$(date +%s) \
  --namespace="${K8S_NAMESPACE}" \
  --image=curlimages/curl:latest \
  --restart=Never \
  --rm -i --tty \
  --env="GE_ELASTICSEARCH_URL=${GE_ELASTICSEARCH_URL}" \
  --env="ELASTICSEARCH_USERNAME=${ELASTICSEARCH_USERNAME}" \
  --env="ELASTICSEARCH_PASSWORD=${ELASTICSEARCH_PASSWORD}" \
  -- sh -c '
<<<<<<< HEAD
echo "Step 1: Removing read-only blocks from all indices..."
curl -k -X PUT "${GE_ELASTICSEARCH_URL}/_all/_settings" \
  -u "${ELASTICSEARCH_USERNAME}:${ELASTICSEARCH_PASSWORD}" \
=======
echo "Removing read-only blocks from all indices..."
curl -k -X PUT "${ES_HOST}/_all/_settings" \
  -u "${ES_USERNAME}:${ES_PASSWORD}" \
>>>>>>> 52c2ad3e
  -H "Content-Type: application/json" \
  -d "{\"index.blocks.read_only_allow_delete\": null}"

echo ""
echo ""
<<<<<<< HEAD
echo "Step 2: Deleting posts index (via alias)..."
curl -k -X DELETE "${GE_ELASTICSEARCH_URL}/posts" \
  -u "${ELASTICSEARCH_USERNAME}:${ELASTICSEARCH_PASSWORD}"

echo ""
echo ""
echo "Step 3: Deleting likes index (via alias)..."
curl -k -X DELETE "${GE_ELASTICSEARCH_URL}/likes" \
  -u "${ELASTICSEARCH_USERNAME}:${ELASTICSEARCH_PASSWORD}"

echo ""
echo ""
echo "Step 4: Deleting post_tombstones index (via alias)..."
curl -k -X DELETE "${GE_ELASTICSEARCH_URL}/post_tombstones" \
  -u "${ELASTICSEARCH_USERNAME}:${ELASTICSEARCH_PASSWORD}"

echo ""
echo ""
echo "Step 5: Deleting like_tombstones index (via alias, if exists)..."
curl -k -X DELETE "${GE_ELASTICSEARCH_URL}/like_tombstones" \
  -u "${ELASTICSEARCH_USERNAME}:${ELASTICSEARCH_PASSWORD}" \
  2>/dev/null || echo "like_tombstones does not exist, skipping"

echo ""
echo ""
echo "Step 6: Resetting disk watermark settings to defaults..."
curl -k -X PUT "${GE_ELASTICSEARCH_URL}/_cluster/settings" \
  -u "${ELASTICSEARCH_USERNAME}:${ELASTICSEARCH_PASSWORD}" \
=======
echo "Deleting posts_v1 index..."
curl -k -X DELETE "${ES_HOST}/posts_v1" \
  -u "${ES_USERNAME}:${ES_PASSWORD}"

echo ""
echo ""
echo "Deleting likes_v1 index..."
curl -k -X DELETE "${ES_HOST}/likes_v1" \
  -u "${ES_USERNAME}:${ES_PASSWORD}"

echo ""
echo ""
echo "Deleting post_tombstones_v1 index..."
curl -k -X DELETE "${ES_HOST}/post_tombstones_v1" \
  -u "${ES_USERNAME}:${ES_PASSWORD}"

echo ""
echo ""
echo "Deleting like_tombstones_v1 index (if exists)..."
curl -k -X DELETE "${ES_HOST}/like_tombstones_v1" \
  -u "${ES_USERNAME}:${ES_PASSWORD}" \
  2>/dev/null || echo "like_tombstones_v1 does not exist, skipping"

echo ""
echo ""
echo "Resetting disk watermark settings to defaults..."
curl -k -X PUT "${ES_HOST}/_cluster/settings" \
  -u "${ES_USERNAME}:${ES_PASSWORD}" \
>>>>>>> 52c2ad3e
  -H "Content-Type: application/json" \
  -d "{
    \"persistent\": {
      \"cluster.routing.allocation.disk.watermark.low\": null,
      \"cluster.routing.allocation.disk.watermark.high\": null,
      \"cluster.routing.allocation.disk.watermark.flood_stage\": null
    },
    \"transient\": {
      \"cluster.routing.allocation.disk.watermark.low\": null,
      \"cluster.routing.allocation.disk.watermark.high\": null,
      \"cluster.routing.allocation.disk.watermark.flood_stage\": null
    }
  }"

echo ""
echo ""
<<<<<<< HEAD
echo "Step 7: Verifying cluster health..."
curl -k -X GET "${GE_ELASTICSEARCH_URL}/_cluster/health?pretty" \
  -u "${ELASTICSEARCH_USERNAME}:${ELASTICSEARCH_PASSWORD}"
=======
echo "Verifying cluster health..."
curl -k -X GET "${ES_HOST}/_cluster/health?pretty" \
  -u "${ES_USERNAME}:${ES_PASSWORD}"
>>>>>>> 52c2ad3e

echo ""
echo ""
echo "Deletion complete! Indices removed."
'

echo ""
echo "Recreating indices with bootstrap job..."

<<<<<<< HEAD
# Check if bootstrap job exists
if ! kubectl get job elasticsearch-bootstrap -n "${K8S_NAMESPACE}" &>/dev/null; then
  echo "Warning: elasticsearch-bootstrap job not found in namespace ${K8S_NAMESPACE}"
  echo "Cannot recreate indices automatically. You may need to apply the bootstrap job first."
=======
# Find the git repository root
GIT_ROOT=$(git rev-parse --show-toplevel 2>/dev/null)
if [ -z "$GIT_ROOT" ]; then
  echo "Error: Not in a git repository. Cannot locate bootstrap job YAML file."
>>>>>>> 52c2ad3e
  exit 1
fi

# Determine which environment overlay to use
K8S_ENV_DIR="${GIT_ROOT}/index/deploy/k8s/environments/${ENVIRONMENT}"
if [ ! -d "$K8S_ENV_DIR" ]; then
  echo "Warning: Environment directory not found at: ${K8S_ENV_DIR}"
  echo "Falling back to base configuration"
  K8S_ENV_DIR="${GIT_ROOT}/index/deploy/k8s/base"
fi

echo "Using Kubernetes configuration from: ${K8S_ENV_DIR}"

# Delete existing bootstrap job if it exists (to allow recreation)
<<<<<<< HEAD
kubectl delete job elasticsearch-bootstrap -n "${K8S_NAMESPACE}" 2>/dev/null || true

# Create new bootstrap job from the existing job definition
echo "Creating bootstrap job to recreate indices..."
kubectl create job --from=cronjob/elasticsearch-bootstrap elasticsearch-bootstrap-manual-$(date +%s) -n "${K8S_NAMESPACE}" 2>/dev/null || \
  kubectl create job --from=job/elasticsearch-bootstrap elasticsearch-bootstrap-manual-$(date +%s) -n "${K8S_NAMESPACE}"

echo ""
echo "Waiting for bootstrap job to complete..."
kubectl wait --for=condition=complete --timeout=300s job -l job-name=elasticsearch-bootstrap-manual-$(date +%s) -n "${K8S_NAMESPACE}" || {
  echo "Warning: Bootstrap job did not complete within timeout. Check job status:"
  echo "  kubectl get jobs -n ${K8S_NAMESPACE} | grep elasticsearch-bootstrap"
  echo "  kubectl logs -n ${K8S_NAMESPACE} job/elasticsearch-bootstrap-manual-$(date +%s)"
}

echo ""
echo "Done! Check disk space with:"
echo "kubectl exec -n ${K8S_NAMESPACE} greenearth-es-data-only-0 -- df -h /usr/share/elasticsearch/data"
=======
echo "Deleting existing bootstrap job if present..."
kubectl delete job elasticsearch-bootstrap -n "${NAMESPACE}" 2>/dev/null || true

# Apply all templates using Kustomize to properly substitute variables
echo "Applying index templates, aliases ConfigMaps, and bootstrap job using Kustomize..."
kubectl apply -k "${K8S_ENV_DIR}" -n "${NAMESPACE}"

echo ""
echo "Waiting for bootstrap job to complete..."
kubectl wait --for=condition=complete --timeout=300s job/elasticsearch-bootstrap -n "${NAMESPACE}" || {
  echo "Warning: Bootstrap job did not complete within timeout. Check job status:"
  echo "  kubectl get jobs -n ${NAMESPACE}"
  echo "  kubectl logs -n ${NAMESPACE} job/elasticsearch-bootstrap"
}

echo ""
echo "Done! Indices have been recreated."

# Restart ingest services for stage/prod
if [ "$ENVIRONMENT" = "stage" ] || [ "$ENVIRONMENT" = "prod" ]; then
  echo ""
  echo "To restart ingest services, run ingetsctl.sh start"
fi

echo ""
echo "Check disk space with:"
ES_POD=$(kubectl get pods -n "${NAMESPACE}" -l common.k8s.elastic.co/type=elasticsearch -o jsonpath='{.items[0].metadata.name}' 2>/dev/null)
if [ -n "$ES_POD" ]; then
  echo "kubectl exec -n ${NAMESPACE} ${ES_POD} -- df -h /usr/share/elasticsearch/data"
else
  echo "kubectl exec -n ${NAMESPACE} <elasticsearch-pod-name> -- df -h /usr/share/elasticsearch/data"
  echo "(Run 'kubectl get pods -n ${NAMESPACE}' to find the Elasticsearch pod name)"
fi
>>>>>>> 52c2ad3e
<|MERGE_RESOLUTION|>--- conflicted
+++ resolved
@@ -5,13 +5,8 @@
 
 set -e
 
-<<<<<<< HEAD
-GE_ENVIRONMENT="${1:-stage}"
+GE_ENVIRONMENT="${GE_ENVIRONMENT:-local}"
 K8S_NAMESPACE="greenearth-${GE_ENVIRONMENT}"
-=======
-ENVIRONMENT="${ENVIRONMENT:-local}"
-NAMESPACE="greenearth-${ENVIRONMENT}"
->>>>>>> 52c2ad3e
 
 echo "Running ES index deletion and recreation in ${GE_ENVIRONMENT} environment (namespace: ${K8S_NAMESPACE})"
 echo ""
@@ -44,7 +39,7 @@
 fi
 
 # Stop ingest services for stage/prod to prevent them from writing during recreation
-if [ "$ENVIRONMENT" = "stage" ] || [ "$ENVIRONMENT" = "prod" ]; then
+if [ "$GE_ENVIRONMENT" = "stage" ] || [ "$GE_ENVIRONMENT" = "prod" ]; then
   echo ""
   echo "Stopping ingest services to prevent writes during recreation..."
 
@@ -81,79 +76,42 @@
   --env="ELASTICSEARCH_USERNAME=${ELASTICSEARCH_USERNAME}" \
   --env="ELASTICSEARCH_PASSWORD=${ELASTICSEARCH_PASSWORD}" \
   -- sh -c '
-<<<<<<< HEAD
-echo "Step 1: Removing read-only blocks from all indices..."
+echo "Removing read-only blocks from all indices..."
 curl -k -X PUT "${GE_ELASTICSEARCH_URL}/_all/_settings" \
   -u "${ELASTICSEARCH_USERNAME}:${ELASTICSEARCH_PASSWORD}" \
-=======
-echo "Removing read-only blocks from all indices..."
-curl -k -X PUT "${ES_HOST}/_all/_settings" \
-  -u "${ES_USERNAME}:${ES_PASSWORD}" \
->>>>>>> 52c2ad3e
   -H "Content-Type: application/json" \
   -d "{\"index.blocks.read_only_allow_delete\": null}"
 
 echo ""
 echo ""
-<<<<<<< HEAD
-echo "Step 2: Deleting posts index (via alias)..."
-curl -k -X DELETE "${GE_ELASTICSEARCH_URL}/posts" \
+echo "Deleting posts_v1 index..."
+curl -k -X DELETE "${GE_ELASTICSEARCH_URL}/posts_v1" \
   -u "${ELASTICSEARCH_USERNAME}:${ELASTICSEARCH_PASSWORD}"
 
 echo ""
 echo ""
-echo "Step 3: Deleting likes index (via alias)..."
-curl -k -X DELETE "${GE_ELASTICSEARCH_URL}/likes" \
+echo "Deleting likes_v1 index..."
+curl -k -X DELETE "${GE_ELASTICSEARCH_URL}/likes_v1" \
   -u "${ELASTICSEARCH_USERNAME}:${ELASTICSEARCH_PASSWORD}"
 
 echo ""
 echo ""
-echo "Step 4: Deleting post_tombstones index (via alias)..."
-curl -k -X DELETE "${GE_ELASTICSEARCH_URL}/post_tombstones" \
+echo "Deleting post_tombstones_v1 index..."
+curl -k -X DELETE "${GE_ELASTICSEARCH_URL}/post_tombstones_v1" \
   -u "${ELASTICSEARCH_USERNAME}:${ELASTICSEARCH_PASSWORD}"
 
 echo ""
 echo ""
-echo "Step 5: Deleting like_tombstones index (via alias, if exists)..."
-curl -k -X DELETE "${GE_ELASTICSEARCH_URL}/like_tombstones" \
+echo "Deleting like_tombstones_v1 index (if exists)..."
+curl -k -X DELETE "${GE_ELASTICSEARCH_URL}/like_tombstones_v1" \
   -u "${ELASTICSEARCH_USERNAME}:${ELASTICSEARCH_PASSWORD}" \
-  2>/dev/null || echo "like_tombstones does not exist, skipping"
-
-echo ""
-echo ""
-echo "Step 6: Resetting disk watermark settings to defaults..."
-curl -k -X PUT "${GE_ELASTICSEARCH_URL}/_cluster/settings" \
-  -u "${ELASTICSEARCH_USERNAME}:${ELASTICSEARCH_PASSWORD}" \
-=======
-echo "Deleting posts_v1 index..."
-curl -k -X DELETE "${ES_HOST}/posts_v1" \
-  -u "${ES_USERNAME}:${ES_PASSWORD}"
-
-echo ""
-echo ""
-echo "Deleting likes_v1 index..."
-curl -k -X DELETE "${ES_HOST}/likes_v1" \
-  -u "${ES_USERNAME}:${ES_PASSWORD}"
-
-echo ""
-echo ""
-echo "Deleting post_tombstones_v1 index..."
-curl -k -X DELETE "${ES_HOST}/post_tombstones_v1" \
-  -u "${ES_USERNAME}:${ES_PASSWORD}"
-
-echo ""
-echo ""
-echo "Deleting like_tombstones_v1 index (if exists)..."
-curl -k -X DELETE "${ES_HOST}/like_tombstones_v1" \
-  -u "${ES_USERNAME}:${ES_PASSWORD}" \
   2>/dev/null || echo "like_tombstones_v1 does not exist, skipping"
 
 echo ""
 echo ""
 echo "Resetting disk watermark settings to defaults..."
-curl -k -X PUT "${ES_HOST}/_cluster/settings" \
-  -u "${ES_USERNAME}:${ES_PASSWORD}" \
->>>>>>> 52c2ad3e
+curl -k -X PUT "${GE_ELASTICSEARCH_URL}/_cluster/settings" \
+  -u "${ELASTICSEARCH_USERNAME}:${ELASTICSEARCH_PASSWORD}" \
   -H "Content-Type: application/json" \
   -d "{
     \"persistent\": {
@@ -170,15 +128,9 @@
 
 echo ""
 echo ""
-<<<<<<< HEAD
-echo "Step 7: Verifying cluster health..."
+echo "Verifying cluster health..."
 curl -k -X GET "${GE_ELASTICSEARCH_URL}/_cluster/health?pretty" \
   -u "${ELASTICSEARCH_USERNAME}:${ELASTICSEARCH_PASSWORD}"
-=======
-echo "Verifying cluster health..."
-curl -k -X GET "${ES_HOST}/_cluster/health?pretty" \
-  -u "${ES_USERNAME}:${ES_PASSWORD}"
->>>>>>> 52c2ad3e
 
 echo ""
 echo ""
@@ -188,22 +140,15 @@
 echo ""
 echo "Recreating indices with bootstrap job..."
 
-<<<<<<< HEAD
-# Check if bootstrap job exists
-if ! kubectl get job elasticsearch-bootstrap -n "${K8S_NAMESPACE}" &>/dev/null; then
-  echo "Warning: elasticsearch-bootstrap job not found in namespace ${K8S_NAMESPACE}"
-  echo "Cannot recreate indices automatically. You may need to apply the bootstrap job first."
-=======
 # Find the git repository root
 GIT_ROOT=$(git rev-parse --show-toplevel 2>/dev/null)
 if [ -z "$GIT_ROOT" ]; then
   echo "Error: Not in a git repository. Cannot locate bootstrap job YAML file."
->>>>>>> 52c2ad3e
   exit 1
 fi
 
 # Determine which environment overlay to use
-K8S_ENV_DIR="${GIT_ROOT}/index/deploy/k8s/environments/${ENVIRONMENT}"
+K8S_ENV_DIR="${GIT_ROOT}/index/deploy/k8s/environments/${GE_ENVIRONMENT}"
 if [ ! -d "$K8S_ENV_DIR" ]; then
   echo "Warning: Environment directory not found at: ${K8S_ENV_DIR}"
   echo "Falling back to base configuration"
@@ -213,57 +158,36 @@
 echo "Using Kubernetes configuration from: ${K8S_ENV_DIR}"
 
 # Delete existing bootstrap job if it exists (to allow recreation)
-<<<<<<< HEAD
+echo "Deleting existing bootstrap job if present..."
 kubectl delete job elasticsearch-bootstrap -n "${K8S_NAMESPACE}" 2>/dev/null || true
 
-# Create new bootstrap job from the existing job definition
-echo "Creating bootstrap job to recreate indices..."
-kubectl create job --from=cronjob/elasticsearch-bootstrap elasticsearch-bootstrap-manual-$(date +%s) -n "${K8S_NAMESPACE}" 2>/dev/null || \
-  kubectl create job --from=job/elasticsearch-bootstrap elasticsearch-bootstrap-manual-$(date +%s) -n "${K8S_NAMESPACE}"
+# Apply all templates using Kustomize to properly substitute variables
+echo "Applying index templates, aliases ConfigMaps, and bootstrap job using Kustomize..."
+kubectl apply -k "${K8S_ENV_DIR}" -n "${K8S_NAMESPACE}"
 
 echo ""
 echo "Waiting for bootstrap job to complete..."
-kubectl wait --for=condition=complete --timeout=300s job -l job-name=elasticsearch-bootstrap-manual-$(date +%s) -n "${K8S_NAMESPACE}" || {
+kubectl wait --for=condition=complete --timeout=300s job/elasticsearch-bootstrap -n "${K8S_NAMESPACE}" || {
   echo "Warning: Bootstrap job did not complete within timeout. Check job status:"
-  echo "  kubectl get jobs -n ${K8S_NAMESPACE} | grep elasticsearch-bootstrap"
-  echo "  kubectl logs -n ${K8S_NAMESPACE} job/elasticsearch-bootstrap-manual-$(date +%s)"
-}
-
-echo ""
-echo "Done! Check disk space with:"
-echo "kubectl exec -n ${K8S_NAMESPACE} greenearth-es-data-only-0 -- df -h /usr/share/elasticsearch/data"
-=======
-echo "Deleting existing bootstrap job if present..."
-kubectl delete job elasticsearch-bootstrap -n "${NAMESPACE}" 2>/dev/null || true
-
-# Apply all templates using Kustomize to properly substitute variables
-echo "Applying index templates, aliases ConfigMaps, and bootstrap job using Kustomize..."
-kubectl apply -k "${K8S_ENV_DIR}" -n "${NAMESPACE}"
-
-echo ""
-echo "Waiting for bootstrap job to complete..."
-kubectl wait --for=condition=complete --timeout=300s job/elasticsearch-bootstrap -n "${NAMESPACE}" || {
-  echo "Warning: Bootstrap job did not complete within timeout. Check job status:"
-  echo "  kubectl get jobs -n ${NAMESPACE}"
-  echo "  kubectl logs -n ${NAMESPACE} job/elasticsearch-bootstrap"
+  echo "  kubectl get jobs -n ${K8S_NAMESPACE}"
+  echo "  kubectl logs -n ${K8S_NAMESPACE} job/elasticsearch-bootstrap"
 }
 
 echo ""
 echo "Done! Indices have been recreated."
 
 # Restart ingest services for stage/prod
-if [ "$ENVIRONMENT" = "stage" ] || [ "$ENVIRONMENT" = "prod" ]; then
+if [ "$GE_ENVIRONMENT" = "stage" ] || [ "$GE_ENVIRONMENT" = "prod" ]; then
   echo ""
   echo "To restart ingest services, run ingetsctl.sh start"
 fi
 
 echo ""
 echo "Check disk space with:"
-ES_POD=$(kubectl get pods -n "${NAMESPACE}" -l common.k8s.elastic.co/type=elasticsearch -o jsonpath='{.items[0].metadata.name}' 2>/dev/null)
+ES_POD=$(kubectl get pods -n "${K8S_NAMESPACE}" -l common.k8s.elastic.co/type=elasticsearch -o jsonpath='{.items[0].metadata.name}' 2>/dev/null)
 if [ -n "$ES_POD" ]; then
-  echo "kubectl exec -n ${NAMESPACE} ${ES_POD} -- df -h /usr/share/elasticsearch/data"
+  echo "kubectl exec -n ${K8S_NAMESPACE} ${ES_POD} -- df -h /usr/share/elasticsearch/data"
 else
-  echo "kubectl exec -n ${NAMESPACE} <elasticsearch-pod-name> -- df -h /usr/share/elasticsearch/data"
-  echo "(Run 'kubectl get pods -n ${NAMESPACE}' to find the Elasticsearch pod name)"
-fi
->>>>>>> 52c2ad3e
+  echo "kubectl exec -n ${K8S_NAMESPACE} <elasticsearch-pod-name> -- df -h /usr/share/elasticsearch/data"
+  echo "(Run 'kubectl get pods -n ${K8S_NAMESPACE}' to find the Elasticsearch pod name)"
+fi
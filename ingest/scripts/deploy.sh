--- conflicted
+++ resolved
@@ -9,24 +9,13 @@
 set -e
 
 # Configuration
-<<<<<<< HEAD
 GE_GCP_PROJECT_ID="${GE_GCP_PROJECT_ID:-greenearth-471522}"
 GE_GCP_REGION="${GE_GCP_REGION:-us-east1}"
-GE_ENVIRONMENT="${GE_ENVIRONMENT:-stage}"  # TODO: change default when we have more environments
+GE_ENVIRONMENT="${GE_ENVIRONMENT:-stage}"  # you can override with --environment
 
 # Non-secret configuration
-GE_ELASTICSEARCH_URL="${GE_ELASTICSEARCH_URL:-INTERNAL_LB_PLACEHOLDER}"
 GE_AWS_S3_BUCKET="${GE_AWS_S3_BUCKET:-graze-mega-02}"
 GE_AWS_S3_PREFIX="${GE_AWS_S3_PREFIX:-mega/}"
-=======
-PROJECT_ID="${PROJECT_ID:-greenearth-471522}"
-REGION="${REGION:-us-east1}"
-ENVIRONMENT="stage"  # you can override with --environment
-
-# Non-secret configuration
-S3_SQLITE_DB_BUCKET="${S3_SQLITE_DB_BUCKET:-graze-mega-02}"
-S3_SQLITE_DB_PREFIX="${S3_SQLITE_DB_PREFIX:-mega/}"
->>>>>>> 52c2ad3e
 
 # Service configuration
 GE_JETSTREAM_INSTANCES="${GE_JETSTREAM_INSTANCES:-1}"
@@ -72,15 +61,6 @@
 get_elasticsearch_internal_lb_ip() {
     log_info "Getting Elasticsearch internal load balancer IP..."
 
-<<<<<<< HEAD
-    # If user has explicitly set a URL, use it
-    if [ "$GE_ELASTICSEARCH_URL" != "INTERNAL_LB_PLACEHOLDER" ]; then
-        log_info "Using user-provided Elasticsearch URL: $GE_ELASTICSEARCH_URL"
-        return
-    fi
-
-=======
->>>>>>> 52c2ad3e
     # Try to get the internal load balancer IP from the Kubernetes service
     # This assumes the load balancer has been deployed and has an assigned IP
     if command -v kubectl &> /dev/null; then
@@ -138,7 +118,7 @@
     # Stage: 15 minutes (prevent disk overflow on restart)
     # Prod: 0 (unlimited rewind for data integrity)
     local max_rewind
-    if [ "$ENVIRONMENT" = "stage" ]; then
+    if [ "$GE_ENVIRONMENT" = "stage" ]; then
         max_rewind=15
     else
         max_rewind=0
@@ -174,7 +154,7 @@
     # Stage: 15 minutes (prevent disk overflow on restart)
     # Prod: 0 (unlimited rewind for data integrity)
     local max_rewind
-    if [ "$ENVIRONMENT" = "stage" ]; then
+    if [ "$GE_ENVIRONMENT" = "stage" ]; then
         max_rewind=15
     else
         max_rewind=0
@@ -213,15 +193,9 @@
     # Stage: 2 hours (aggressive cleanup for limited 8-hour capacity)
     # Prod: 720 hours = 30 days (standard retention)
     local retention_hours
-<<<<<<< HEAD
     if [ "$GE_ENVIRONMENT" = "stage" ]; then
-        retention_hours=5
-        log_info "Stage environment: Using 5-hour retention period"
-=======
-    if [ "$ENVIRONMENT" = "stage" ]; then
         retention_hours=2
         log_info "Stage environment: Using 2-hour retention period"
->>>>>>> 52c2ad3e
     else
         retention_hours=720
         log_info "Production environment: Using 720-hour (30-day) retention period"

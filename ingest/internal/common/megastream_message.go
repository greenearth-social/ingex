--- conflicted
+++ resolved
@@ -106,18 +106,10 @@
 		return
 	}
 
-<<<<<<< HEAD
 	m.content, _ = record["text"].(string) // This is blank on image posts
 
-	m.createdAt, _ = record["createdAt"].(string)
-	if m.createdAt == "" {
-		logger.Debug("Empty createdAt in record for %s", m.atURI)
-		return
-=======
-	m.content, _ = record["text"].(string)
 	if rawCreatedAt, ok := record["createdAt"].(string); ok {
 		m.createdAt = NormalizeTimestampToUTC(rawCreatedAt, logger)
->>>>>>> 7efb18b8
 	}
 
 	hydratedMetadata, _ := rawPost["hydrated_metadata"].(map[string]interface{})

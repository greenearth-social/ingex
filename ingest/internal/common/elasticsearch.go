package common

import (
	"bytes"
	"context"
	"crypto/tls"
	"encoding/json"
	"fmt"
	"net/http"
	"time"

	"github.com/elastic/go-elasticsearch/v9"
)

// ElasticsearchDoc represents the document structure for indexing
type ElasticsearchDoc struct {
	AtURI            string               `json:"at_uri"`
	AuthorDID        string               `json:"author_did"`
	Content          string               `json:"content"`
	CreatedAt        string               `json:"created_at"`
	ThreadRootPost   string               `json:"thread_root_post,omitempty"`
	ThreadParentPost string               `json:"thread_parent_post,omitempty"`
	QuotePost        string               `json:"quote_post,omitempty"`
	Embeddings       map[string][]float32 `json:"embeddings,omitempty"`
	IndexedAt        string               `json:"indexed_at"`
}

// PostTombstoneDoc represents the document structure for post deletion tombstones
type PostTombstoneDoc struct {
	AtURI     string `json:"at_uri"`
	AuthorDID string `json:"author_did"`
	DeletedAt string `json:"deleted_at"`
	IndexedAt string `json:"indexed_at"`
}

// LikeDoc represents the document structure for indexing likes
type LikeDoc struct {
	AtURI      string `json:"at_uri"`
	SubjectURI string `json:"subject_uri"`
	AuthorDID  string `json:"author_did"`
	CreatedAt  string `json:"created_at"`
	IndexedAt  string `json:"indexed_at"`
}

// LikeIdentifier holds the at_uri and author_did pair for looking up likes
type LikeIdentifier struct {
	AtURI     string
	AuthorDID string
}

// LikeTombstoneDoc represents the document structure for like deletion tombstones
type LikeTombstoneDoc struct {
	AtURI      string `json:"at_uri"`
	AuthorDID  string `json:"author_did"`
	SubjectURI string `json:"subject_uri"`
	DeletedAt  string `json:"deleted_at"`
	IndexedAt  string `json:"indexed_at"`
}

// DeleteDoc represents a document to be deleted with routing information
type DeleteDoc struct {
	DocID     string
	AuthorDID string
}

// ElasticsearchConfig holds configuration for Elasticsearch connection
type ElasticsearchConfig struct {
	URL           string
	APIKey        string
	SkipTLSVerify bool
}

// NewElasticsearchClient creates and tests a new Elasticsearch client
func NewElasticsearchClient(config ElasticsearchConfig, logger *IngestLogger) (*elasticsearch.Client, error) {
	esConfig := elasticsearch.Config{
		Addresses: []string{config.URL},
		APIKey:    config.APIKey,
	}

	if config.SkipTLSVerify {
		logger.Info("TLS certificate verification disabled (local development mode)")
		esConfig.Transport = &http.Transport{
			TLSClientConfig: &tls.Config{
				InsecureSkipVerify: true, // nolint:gosec // G402: Required for local development with self-signed certs
			},
		}
	}

	client, err := elasticsearch.NewClient(esConfig)
	if err != nil {
		return nil, fmt.Errorf("failed to create Elasticsearch client: %w", err)
	}

	res, err := client.Info()
	if err != nil {
		return nil, fmt.Errorf("failed to connect to Elasticsearch: %w", err)
	}
	if err := res.Body.Close(); err != nil {
		logger.Error("Failed to close response body: %v", err)
	}

	logger.Info("Connected to Elasticsearch at %s", config.URL)
	return client, nil
}

// BulkIndex indexes a batch of documents to Elasticsearch
func BulkIndex(ctx context.Context, client *elasticsearch.Client, index string, docs []ElasticsearchDoc, dryRun bool, logger *IngestLogger) error {
	if len(docs) == 0 {
		return nil
	}

	if dryRun {
		logger.Debug("Dry-run: Skipping bulk index of %d documents to index '%s'", len(docs), index)
		return nil
	}

	var buf bytes.Buffer
	validDocCount := 0

	for _, doc := range docs {
		if doc.AtURI == "" {
			logger.Error("Skipping document with empty at_uri (author_did: %s)", doc.AuthorDID)
			continue
		}

		meta := map[string]interface{}{
			"index": map[string]interface{}{
				"_index":  index,
				"_id":     doc.AtURI,
				"routing": doc.AuthorDID,
			},
		}

		validDocCount++

		metaJSON, err := json.Marshal(meta)
		if err != nil {
			return fmt.Errorf("failed to marshal metadata: %w", err)
		}

		buf.Write(metaJSON)
		buf.WriteByte('\n')

		docJSON, err := json.Marshal(doc)
		if err != nil {
			return fmt.Errorf("failed to marshal document: %w", err)
		}

		buf.Write(docJSON)
		buf.WriteByte('\n')
	}

	if validDocCount == 0 {
		logger.Error("No valid documents to index (all had empty at_uri)")
		return fmt.Errorf("no valid documents in batch")
	}

	res, err := client.Bulk(
		bytes.NewReader(buf.Bytes()),
		client.Bulk.WithContext(ctx),
	)
	if err != nil {
		return fmt.Errorf("bulk request failed: %w", err)
	}
	defer func() {
		if err := res.Body.Close(); err != nil {
			logger.Error("Failed to close response body: %v", err)
		}
	}()

	if res.IsError() {
		return fmt.Errorf("bulk request returned error: %s", res.String())
	}

	var bulkResponse struct {
		Errors bool `json:"errors"`
		Items  []map[string]struct {
			Error *struct {
				Type   string `json:"type"`
				Reason string `json:"reason"`
			} `json:"error"`
		} `json:"items"`
	}

	if err := json.NewDecoder(res.Body).Decode(&bulkResponse); err != nil {
		return fmt.Errorf("failed to parse bulk response: %w", err)
	}

	if bulkResponse.Errors {
		itemsJSON, _ := json.Marshal(bulkResponse.Items)
		logger.Error("Bulk indexing failed with errors. Response items: %s", string(itemsJSON))
		return fmt.Errorf("bulk indexing failed: some documents had errors (see logs for details)")
	}

	return nil
}

// BulkIndexPostTombstones indexes a batch of post tombstone documents to Elasticsearch
func BulkIndexPostTombstones(ctx context.Context, client *elasticsearch.Client, index string, docs []PostTombstoneDoc, dryRun bool, logger *IngestLogger) error {
	if len(docs) == 0 {
		return nil
	}

	if dryRun {
		logger.Debug("Dry-run: Skipping bulk index of %d tombstones to index '%s'", len(docs), index)
		return nil
	}

	var buf bytes.Buffer
	validDocCount := 0

	for _, doc := range docs {
		if doc.AtURI == "" {
			logger.Error("Skipping tombstone with empty at_uri (author_did: %s)", doc.AuthorDID)
			continue
		}

		meta := map[string]interface{}{
			"index": map[string]interface{}{
				"_index":  index,
				"_id":     doc.AtURI,
				"routing": doc.AuthorDID,
			},
		}

		validDocCount++

		metaJSON, err := json.Marshal(meta)
		if err != nil {
			return fmt.Errorf("failed to marshal metadata: %w", err)
		}

		buf.Write(metaJSON)
		buf.WriteByte('\n')

		docJSON, err := json.Marshal(doc)
		if err != nil {
			return fmt.Errorf("failed to marshal tombstone document: %w", err)
		}

		buf.Write(docJSON)
		buf.WriteByte('\n')
	}

	if validDocCount == 0 {
		logger.Error("No valid tombstones to index (all had empty at_uri)")
		return fmt.Errorf("no valid tombstones in batch")
	}

	res, err := client.Bulk(
		bytes.NewReader(buf.Bytes()),
		client.Bulk.WithContext(ctx),
	)
	if err != nil {
		return fmt.Errorf("bulk tombstone request failed: %w", err)
	}
	defer func() {
		if err := res.Body.Close(); err != nil {
			logger.Error("Failed to close response body: %v", err)
		}
	}()

	if res.IsError() {
		return fmt.Errorf("bulk tombstone request returned error: %s", res.String())
	}

	var bulkResponse struct {
		Errors bool `json:"errors"`
		Items  []map[string]struct {
			Error *struct {
				Type   string `json:"type"`
				Reason string `json:"reason"`
			} `json:"error"`
		} `json:"items"`
	}

	if err := json.NewDecoder(res.Body).Decode(&bulkResponse); err != nil {
		return fmt.Errorf("failed to parse bulk tombstone response: %w", err)
	}

	if bulkResponse.Errors {
		itemsJSON, _ := json.Marshal(bulkResponse.Items)
		logger.Error("Bulk tombstone indexing failed with errors. Response items: %s", string(itemsJSON))
		return fmt.Errorf("bulk tombstone indexing failed: some documents had errors (see logs for details)")
	}

	return nil
}

// BulkDelete deletes a batch of documents from Elasticsearch by their IDs with routing
func BulkDelete(ctx context.Context, client *elasticsearch.Client, index string, docs []DeleteDoc, dryRun bool, logger *IngestLogger) error {
	if len(docs) == 0 {
		return nil
	}

	if dryRun {
		logger.Debug("Dry-run: Skipping bulk delete of %d documents from index '%s'", len(docs), index)
		return nil
	}

	var buf bytes.Buffer
	validDocCount := 0

	for _, doc := range docs {
		if doc.DocID == "" {
			logger.Error("Skipping delete with empty document ID")
			continue
		}

		meta := map[string]interface{}{
			"delete": map[string]interface{}{
				"_index":  index,
				"_id":     doc.DocID,
				"routing": doc.AuthorDID,
			},
		}

		validDocCount++

		metaJSON, err := json.Marshal(meta)
		if err != nil {
			return fmt.Errorf("failed to marshal delete metadata: %w", err)
		}

		buf.Write(metaJSON)
		buf.WriteByte('\n')
	}

	if validDocCount == 0 {
		logger.Error("No valid document IDs to delete (all were empty)")
		return fmt.Errorf("no valid document IDs in batch")
	}

	res, err := client.Bulk(
		bytes.NewReader(buf.Bytes()),
		client.Bulk.WithContext(ctx),
	)
	if err != nil {
		return fmt.Errorf("bulk delete request failed: %w", err)
	}
	defer func() {
		if err := res.Body.Close(); err != nil {
			logger.Error("Failed to close response body: %v", err)
		}
	}()

	if res.IsError() {
		return fmt.Errorf("bulk delete request returned error: %s", res.String())
	}

	var bulkResponse struct {
		Errors bool `json:"errors"`
		Items  []map[string]struct {
			Error *struct {
				Type   string `json:"type"`
				Reason string `json:"reason"`
			} `json:"error"`
			Status int `json:"status"`
		} `json:"items"`
	}

	if err := json.NewDecoder(res.Body).Decode(&bulkResponse); err != nil {
		return fmt.Errorf("failed to parse bulk delete response: %w", err)
	}

	if bulkResponse.Errors {
		hasRealErrors := false
		for _, item := range bulkResponse.Items {
			for _, details := range item {
				if details.Error != nil && details.Status != 404 {
					hasRealErrors = true
					break
				}
			}
		}

		if hasRealErrors {
			itemsJSON, _ := json.Marshal(bulkResponse.Items)
			logger.Error("Bulk delete failed with errors. Response items: %s", string(itemsJSON))
			return fmt.Errorf("bulk delete failed: some documents had errors (see logs for details)")
		}
	}

	return nil
}

// CreateElasticsearchDoc creates an ElasticsearchDoc from a MegaStreamMessage
func CreateElasticsearchDoc(msg MegaStreamMessage) ElasticsearchDoc {
	return ElasticsearchDoc{
		AtURI:            msg.GetAtURI(),
		AuthorDID:        msg.GetAuthorDID(),
		Content:          msg.GetContent(),
		CreatedAt:        msg.GetCreatedAt(),
		ThreadRootPost:   msg.GetThreadRootPost(),
		ThreadParentPost: msg.GetThreadParentPost(),
		QuotePost:        msg.GetQuotePost(),
		Embeddings:       msg.GetEmbeddings(),
		IndexedAt:        time.Now().UTC().Format(time.RFC3339),
	}
}

// CreatePostTombstoneDoc creates a PostTombstoneDoc from a MegaStreamMessage
func CreatePostTombstoneDoc(msg MegaStreamMessage) PostTombstoneDoc {
	now := time.Now().UTC()
	deletedAt := now

	if timeUs := msg.GetTimeUs(); timeUs > 0 {
		deletedAt = time.Unix(0, timeUs*1000)
	}

	return PostTombstoneDoc{
		AtURI:     msg.GetAtURI(),
		AuthorDID: msg.GetAuthorDID(),
		DeletedAt: deletedAt.Format(time.RFC3339),
		IndexedAt: now.Format(time.RFC3339),
	}
}

// CreateLikeDoc creates a LikeDoc from a JetstreamMessage
func CreateLikeDoc(msg JetstreamMessage) LikeDoc {
	return LikeDoc{
		AtURI:      msg.GetAtURI(),
		SubjectURI: msg.GetSubjectURI(),
		AuthorDID:  msg.GetAuthorDID(),
		CreatedAt:  msg.GetCreatedAt(),
		IndexedAt:  time.Now().UTC().Format(time.RFC3339),
	}
}

// CreateLikeTombstoneDoc creates a LikeTombstoneDoc from a JetstreamMessage and subject URI
func CreateLikeTombstoneDoc(msg JetstreamMessage, subjectURI string) LikeTombstoneDoc {
	now := time.Now().UTC()
	deletedAt := now

	if timeUs := msg.GetTimeUs(); timeUs > 0 {
		deletedAt = time.Unix(0, timeUs*1000)
	}

	return LikeTombstoneDoc{
		AtURI:      msg.GetAtURI(),
		AuthorDID:  msg.GetAuthorDID(),
		SubjectURI: subjectURI,
		DeletedAt:  deletedAt.Format(time.RFC3339),
		IndexedAt:  now.Format(time.RFC3339),
	}
}

// BulkIndexLikes indexes a batch of like documents to Elasticsearch
func BulkIndexLikes(ctx context.Context, client *elasticsearch.Client, index string, docs []LikeDoc, dryRun bool, logger *IngestLogger) error {
	if len(docs) == 0 {
		return nil
	}

	if dryRun {
		logger.Debug("Dry-run: Skipping bulk index of %d likes to index '%s'", len(docs), index)
		return nil
	}

	var buf bytes.Buffer
	validDocCount := 0

	for _, doc := range docs {
		if doc.AtURI == "" {
			logger.Error("Skipping like with empty at_uri (author_did: %s)", doc.AuthorDID)
			continue
		}

		meta := map[string]interface{}{
			"index": map[string]interface{}{
				"_index":  index,
				"_id":     doc.AtURI,
				"routing": doc.AuthorDID,
			},
		}

		validDocCount++

		metaJSON, err := json.Marshal(meta)
		if err != nil {
			return fmt.Errorf("failed to marshal metadata: %w", err)
		}

		buf.Write(metaJSON)
		buf.WriteByte('\n')

		docJSON, err := json.Marshal(doc)
		if err != nil {
			return fmt.Errorf("failed to marshal like document: %w", err)
		}

		buf.Write(docJSON)
		buf.WriteByte('\n')
	}

	if validDocCount == 0 {
		logger.Error("No valid likes to index (all had empty at_uri)")
		return fmt.Errorf("no valid likes in batch")
	}

	res, err := client.Bulk(
		bytes.NewReader(buf.Bytes()),
		client.Bulk.WithContext(ctx),
	)
	if err != nil {
		return fmt.Errorf("bulk like request failed: %w", err)
	}
	defer func() {
		if err := res.Body.Close(); err != nil {
			logger.Error("Failed to close response body: %v", err)
		}
	}()

	if res.IsError() {
		return fmt.Errorf("bulk like request returned error: %s", res.String())
	}

	var bulkResponse struct {
		Errors bool `json:"errors"`
		Items  []map[string]struct {
			Error *struct {
				Type   string `json:"type"`
				Reason string `json:"reason"`
			} `json:"error"`
		} `json:"items"`
	}

	if err := json.NewDecoder(res.Body).Decode(&bulkResponse); err != nil {
		return fmt.Errorf("failed to parse bulk like response: %w", err)
	}

	if bulkResponse.Errors {
		itemsJSON, _ := json.Marshal(bulkResponse.Items)
		logger.Error("Bulk like indexing failed with errors. Response items: %s", string(itemsJSON))
		return fmt.Errorf("bulk like indexing failed: some documents had errors (see logs for details)")
	}

	return nil
}

// BulkGetLikes fetches multiple like documents from Elasticsearch by at_uri with routing
func BulkGetLikes(ctx context.Context, client *elasticsearch.Client, index string, likeIDs []LikeIdentifier, logger *IngestLogger) (map[string]LikeDoc, error) {
	if len(likeIDs) == 0 {
		return make(map[string]LikeDoc), nil
	}

	// Build mget request with proper docs array structure
	docs := make([]map[string]interface{}, 0, len(likeIDs))
	for _, id := range likeIDs {
		if id.AtURI == "" {
			continue
		}

		doc := map[string]interface{}{
			"_index": index,
			"_id":    id.AtURI,
		}

		// Add routing if author_did is provided
		if id.AuthorDID != "" {
			doc["routing"] = id.AuthorDID
		}

		docs = append(docs, doc)
	}

	// Wrap docs in the required structure
	requestBody := map[string]interface{}{
		"docs": docs,
	}

	bodyJSON, err := json.Marshal(requestBody)
	if err != nil {
		return nil, fmt.Errorf("failed to marshal mget request: %w", err)
	}

	// Execute mget request
	res, err := client.Mget(
		bytes.NewReader(bodyJSON),
		client.Mget.WithContext(ctx),
	)
	if err != nil {
		return nil, fmt.Errorf("mget request failed: %w", err)
	}
	defer func() {
		if err := res.Body.Close(); err != nil {
			logger.Error("Failed to close mget response body: %v", err)
		}
	}()

	if res.IsError() {
		return nil, fmt.Errorf("mget request returned error: %s", res.String())
	}

	// Parse response
	var mgetResponse struct {
		Docs []struct {
			ID     string  `json:"_id"`
			Found  bool    `json:"found"`
			Source LikeDoc `json:"_source"`
		} `json:"docs"`
	}

	if err := json.NewDecoder(res.Body).Decode(&mgetResponse); err != nil {
		return nil, fmt.Errorf("failed to parse mget response: %w", err)
	}

	// Build result map
	result := make(map[string]LikeDoc)
	for _, doc := range mgetResponse.Docs {
		if doc.Found {
			result[doc.ID] = doc.Source
		} else {
			logger.Error("Like document not found for deletion: at_uri=%s", doc.ID)
		}
	}

	return result, nil
}

// BulkIndexLikeTombstones indexes a batch of like tombstone documents to Elasticsearch
func BulkIndexLikeTombstones(ctx context.Context, client *elasticsearch.Client, index string, docs []LikeTombstoneDoc, dryRun bool, logger *IngestLogger) error {
	if len(docs) == 0 {
		return nil
	}

	if dryRun {
		logger.Debug("Dry-run: Skipping bulk index of %d like tombstones to index '%s'", len(docs), index)
		return nil
	}

	var buf bytes.Buffer
	validDocCount := 0

	for _, doc := range docs {
		if doc.AtURI == "" {
			logger.Error("Skipping like tombstone with empty at_uri (author_did: %s)", doc.AuthorDID)
			continue
		}

		if doc.SubjectURI == "" {
			logger.Error("Skipping like tombstone with empty subject_uri (at_uri: %s)", doc.AtURI)
			continue
		}

		meta := map[string]interface{}{
			"index": map[string]interface{}{
				"_index":  index,
				"_id":     doc.AtURI,
				"routing": doc.AuthorDID,
			},
		}

		validDocCount++

		metaJSON, err := json.Marshal(meta)
		if err != nil {
			return fmt.Errorf("failed to marshal metadata: %w", err)
		}

		buf.Write(metaJSON)
		buf.WriteByte('\n')

		docJSON, err := json.Marshal(doc)
		if err != nil {
			return fmt.Errorf("failed to marshal like tombstone document: %w", err)
		}

		buf.Write(docJSON)
		buf.WriteByte('\n')
	}

	if validDocCount == 0 {
		logger.Error("No valid like tombstones to index (all had empty at_uri or subject_uri)")
		return fmt.Errorf("no valid like tombstones in batch")
	}

	res, err := client.Bulk(
		bytes.NewReader(buf.Bytes()),
		client.Bulk.WithContext(ctx),
	)
	if err != nil {
		return fmt.Errorf("bulk like tombstone request failed: %w", err)
	}
	defer func() {
		if err := res.Body.Close(); err != nil {
			logger.Error("Failed to close response body: %v", err)
		}
	}()

	if res.IsError() {
		return fmt.Errorf("bulk like tombstone request returned error: %s", res.String())
	}

	var bulkResponse struct {
		Errors bool `json:"errors"`
		Items  []map[string]struct {
			Error *struct {
				Type   string `json:"type"`
				Reason string `json:"reason"`
			} `json:"error"`
		} `json:"items"`
	}

	if err := json.NewDecoder(res.Body).Decode(&bulkResponse); err != nil {
		return fmt.Errorf("failed to parse bulk like tombstone response: %w", err)
	}

	if bulkResponse.Errors {
		itemsJSON, _ := json.Marshal(bulkResponse.Items)
		logger.Error("Bulk like tombstone indexing failed with errors. Response items: %s", string(itemsJSON))
		return fmt.Errorf("bulk like tombstone indexing failed: some documents had errors (see logs for details)")
	}

	return nil
}

<<<<<<< HEAD
// QueryPostsByAuthorDID retrieves all post at_uris for a given author_did using scroll API
func QueryPostsByAuthorDID(ctx context.Context, client *elasticsearch.Client, index string, authorDID string, logger *IngestLogger) ([]string, error) {
	// Build search query
	query := map[string]interface{}{
		"query": map[string]interface{}{
			"term": map[string]interface{}{
				"author_did": authorDID,
			},
		},
		"_source": []string{"at_uri"},
		"size":    1000,
=======
// SearchResponse represents the response from an Elasticsearch search query
type SearchResponse struct {
	Took     int        `json:"took"`
	TimedOut bool       `json:"timed_out"`
	Shards   ShardsInfo `json:"_shards"`
	Hits     Hits       `json:"hits"`
}

// ShardsInfo contains information about the shards that were queried
type ShardsInfo struct {
	Total      int `json:"total"`
	Successful int `json:"successful"`
	Skipped    int `json:"skipped"`
	Failed     int `json:"failed"`
}

// Hits contains the search results
type Hits struct {
	Total    TotalHits `json:"total"`
	MaxScore float64   `json:"max_score"`
	Hits     []Hit     `json:"hits"`
}

// TotalHits contains the total number of hits and their relation
type TotalHits struct {
	Value    int    `json:"value"`
	Relation string `json:"relation"`
}

// Hit represents a single search hit
type Hit struct {
	Index  string        `json:"_index"`
	ID     string        `json:"_id"`
	Score  float64       `json:"_score"`
	Sort   []interface{} `json:"sort,omitempty"`
	Source PostData      `json:"_source"`
}

// PostData represents the _source field of a search hit
type PostData struct {
	AtURI            string               `json:"at_uri"`
	AuthorDID        string               `json:"author_did"`
	Content          string               `json:"content"`
	CreatedAt        string               `json:"created_at"`
	ThreadRootPost   string               `json:"thread_root_post,omitempty"`
	ThreadParentPost string               `json:"thread_parent_post,omitempty"`
	QuotePost        string               `json:"quote_post,omitempty"`
	Embeddings       map[string][]float32 `json:"embeddings,omitempty"`
	IndexedAt        string               `json:"indexed_at"`
}

// LikeData represents the _source field of a like search hit
type LikeData struct {
	AtURI      string `json:"at_uri"`
	SubjectURI string `json:"subject_uri"`
	AuthorDID  string `json:"author_did"`
	CreatedAt  string `json:"created_at"`
	IndexedAt  string `json:"indexed_at"`
}

// LikeHit represents a single like search hit
type LikeHit struct {
	Index  string        `json:"_index"`
	ID     string        `json:"_id"`
	Score  float64       `json:"_score"`
	Sort   []interface{} `json:"sort,omitempty"`
	Source LikeData      `json:"_source"`
}

// LikeHits contains the like search results
type LikeHits struct {
	Total    TotalHits `json:"total"`
	MaxScore float64   `json:"max_score"`
	Hits     []LikeHit `json:"hits"`
}

// LikeSearchResponse represents the response from an Elasticsearch like search query
type LikeSearchResponse struct {
	Took     int        `json:"took"`
	TimedOut bool       `json:"timed_out"`
	Shards   ShardsInfo `json:"_shards"`
	Hits     LikeHits   `json:"hits"`
}

// FetchPosts queries Elasticsearch with pagination using search_after
// Parameters:
//   - client: Elasticsearch client
//   - logger: Logger for debug/error messages
//   - index: Index name to query
//   - startTime, endTime: optional time range filter on created_at field (RFC3339 format)
//   - afterCreatedAt, afterIndexedAt: pagination cursors (both required if either provided)
//   - size: number of results to fetch (defaults to 1000 if 0)
func FetchPosts(ctx context.Context, client *elasticsearch.Client, logger *IngestLogger, index string, startTime string, endTime string, afterCreatedAt string, afterIndexedAt string, size int) (SearchResponse, error) {
	var response SearchResponse

	if size <= 0 {
		size = 1000
	}

	// Build query based on whether time range is specified
	var queryClause map[string]interface{}
	if startTime != "" || endTime != "" {
		rangeQuery := map[string]interface{}{}
		if startTime != "" {
			rangeQuery["gte"] = startTime
		}
		if endTime != "" {
			rangeQuery["lte"] = endTime
		}
		queryClause = map[string]interface{}{
			"range": map[string]interface{}{
				"created_at": rangeQuery,
			},
		}
	} else {
		queryClause = map[string]interface{}{
			"match_all": map[string]interface{}{},
		}
	}

	query := map[string]interface{}{
		"query": queryClause,
		"sort": []interface{}{
			map[string]interface{}{"created_at": "asc"},
			map[string]interface{}{"indexed_at": "asc"},
		},
		"size": size,
	}

	if afterCreatedAt != "" && afterIndexedAt != "" {
		query["search_after"] = []interface{}{afterCreatedAt, afterIndexedAt}
>>>>>>> ec3d4b3e
	}

	queryJSON, err := json.Marshal(query)
	if err != nil {
<<<<<<< HEAD
		return nil, fmt.Errorf("failed to marshal query: %w", err)
	}

	// Initial scroll request with routing
=======
		return response, fmt.Errorf("failed to marshal query: %w", err)
	}

	logger.Debug("Executing search query on index '%s': %s", index, string(queryJSON))

>>>>>>> ec3d4b3e
	res, err := client.Search(
		client.Search.WithContext(ctx),
		client.Search.WithIndex(index),
		client.Search.WithBody(bytes.NewReader(queryJSON)),
<<<<<<< HEAD
		client.Search.WithScroll(time.Minute*5),
		client.Search.WithRouting(authorDID),
	)
	if err != nil {
		return nil, fmt.Errorf("initial scroll search failed: %w", err)
	}
	defer func() {
		if err := res.Body.Close(); err != nil {
			logger.Error("Failed to close response body: %v", err)
=======
	)
	if err != nil {
		return response, fmt.Errorf("search request failed: %w", err)
	}
	defer func() {
		if err := res.Body.Close(); err != nil {
			logger.Error("Failed to close search response body: %v", err)
>>>>>>> ec3d4b3e
		}
	}()

	if res.IsError() {
<<<<<<< HEAD
		return nil, fmt.Errorf("scroll search returned error: %s", res.String())
	}

	var searchResponse struct {
		ScrollID string `json:"_scroll_id"`
		Hits     struct {
			Hits []struct {
				Source struct {
					AtURI string `json:"at_uri"`
				} `json:"_source"`
			} `json:"hits"`
		} `json:"hits"`
	}

	if err := json.NewDecoder(res.Body).Decode(&searchResponse); err != nil {
		return nil, fmt.Errorf("failed to parse search response: %w", err)
	}

	// Collect all at_uris
	var atURIs []string
	for _, hit := range searchResponse.Hits.Hits {
		if hit.Source.AtURI != "" {
			atURIs = append(atURIs, hit.Source.AtURI)
		}
	}

	scrollID := searchResponse.ScrollID
	count := len(atURIs)

	// Continue scrolling until no more results
	for {
		// Check for context cancellation
		select {
		case <-ctx.Done():
			return nil, ctx.Err()
		default:
		}

		// Get next batch
		scrollRes, err := client.Scroll(
			client.Scroll.WithContext(ctx),
			client.Scroll.WithScrollID(scrollID),
			client.Scroll.WithScroll(time.Minute*5),
		)
		if err != nil {
			return nil, fmt.Errorf("scroll request failed: %w", err)
		}

		if scrollRes.IsError() {
			_ = scrollRes.Body.Close()
			return nil, fmt.Errorf("scroll request returned error: %s", scrollRes.String())
		}

		var scrollResponse struct {
			ScrollID string `json:"_scroll_id"`
			Hits     struct {
				Hits []struct {
					Source struct {
						AtURI string `json:"at_uri"`
					} `json:"_source"`
				} `json:"hits"`
			} `json:"hits"`
		}

		if err := json.NewDecoder(scrollRes.Body).Decode(&scrollResponse); err != nil {
			_ = scrollRes.Body.Close()
			return nil, fmt.Errorf("failed to parse scroll response: %w", err)
		}
		_ = scrollRes.Body.Close()

		// No more results
		if len(scrollResponse.Hits.Hits) == 0 {
			break
		}

		// Collect at_uris from this batch
		for _, hit := range scrollResponse.Hits.Hits {
			if hit.Source.AtURI != "" {
				atURIs = append(atURIs, hit.Source.AtURI)
			}
		}

		scrollID = scrollResponse.ScrollID
		count += len(scrollResponse.Hits.Hits)

		// Log progress every 1000 documents
		if count%1000 == 0 {
			logger.Info("QueryPostsByAuthorDID progress: %d posts found for DID %s", count, authorDID)
		}
	}

	// Clear scroll context
	_, _ = client.ClearScroll(client.ClearScroll.WithScrollID(scrollID))

	logger.Info("QueryPostsByAuthorDID complete: found %d posts for DID %s", len(atURIs), authorDID)
	return atURIs, nil
}

// QueryLikesByAuthorDID retrieves all likes for a given author_did using scroll API
// Returns map of at_uri -> subject_uri (subject_uri needed for tombstone creation)
func QueryLikesByAuthorDID(ctx context.Context, client *elasticsearch.Client, index string, authorDID string, logger *IngestLogger) (map[string]string, error) {
	// Build search query
	query := map[string]interface{}{
		"query": map[string]interface{}{
			"term": map[string]interface{}{
				"author_did": authorDID,
			},
		},
		"_source": []string{"at_uri", "subject_uri"},
		"size":    1000,
=======
		return response, fmt.Errorf("search request returned error: %s", res.String())
	}

	if err := json.NewDecoder(res.Body).Decode(&response); err != nil {
		return response, fmt.Errorf("failed to parse search response: %w", err)
	}

	logger.Debug("Search returned %d hits (total: %d)", len(response.Hits.Hits), response.Hits.Total.Value)

	return response, nil
}

// FetchLikes queries Elasticsearch for likes with pagination using search_after
// Parameters mirror FetchPosts but return LikeSearchResponse
func FetchLikes(ctx context.Context, client *elasticsearch.Client, logger *IngestLogger, index string, startTime string, endTime string, afterCreatedAt string, afterIndexedAt string, size int) (LikeSearchResponse, error) {
	var response LikeSearchResponse

	if size <= 0 {
		size = 1000
	}

	// Build query based on whether time range is specified
	var queryClause map[string]interface{}
	if startTime != "" || endTime != "" {
		rangeQuery := map[string]interface{}{}
		if startTime != "" {
			rangeQuery["gte"] = startTime
		}
		if endTime != "" {
			rangeQuery["lte"] = endTime
		}
		queryClause = map[string]interface{}{
			"range": map[string]interface{}{
				"created_at": rangeQuery,
			},
		}
	} else {
		queryClause = map[string]interface{}{
			"match_all": map[string]interface{}{},
		}
	}

	query := map[string]interface{}{
		"query": queryClause,
		"sort": []interface{}{
			map[string]interface{}{"created_at": "asc"},
			map[string]interface{}{"indexed_at": "asc"},
		},
		"size": size,
	}

	if afterCreatedAt != "" && afterIndexedAt != "" {
		query["search_after"] = []interface{}{afterCreatedAt, afterIndexedAt}
>>>>>>> ec3d4b3e
	}

	queryJSON, err := json.Marshal(query)
	if err != nil {
<<<<<<< HEAD
		return nil, fmt.Errorf("failed to marshal query: %w", err)
	}

	// Initial scroll request with routing
=======
		return response, fmt.Errorf("failed to marshal query: %w", err)
	}

	logger.Debug("Executing like search query on index '%s': %s", index, string(queryJSON))

>>>>>>> ec3d4b3e
	res, err := client.Search(
		client.Search.WithContext(ctx),
		client.Search.WithIndex(index),
		client.Search.WithBody(bytes.NewReader(queryJSON)),
<<<<<<< HEAD
		client.Search.WithScroll(time.Minute*5),
		client.Search.WithRouting(authorDID),
	)
	if err != nil {
		return nil, fmt.Errorf("initial scroll search failed: %w", err)
	}
	defer func() {
		if err := res.Body.Close(); err != nil {
			logger.Error("Failed to close response body: %v", err)
=======
	)
	if err != nil {
		return response, fmt.Errorf("like search request failed: %w", err)
	}
	defer func() {
		if err := res.Body.Close(); err != nil {
			logger.Error("Failed to close like search response body: %v", err)
>>>>>>> ec3d4b3e
		}
	}()

	if res.IsError() {
<<<<<<< HEAD
		return nil, fmt.Errorf("scroll search returned error: %s", res.String())
	}

	var searchResponse struct {
		ScrollID string `json:"_scroll_id"`
		Hits     struct {
			Hits []struct {
				Source struct {
					AtURI      string `json:"at_uri"`
					SubjectURI string `json:"subject_uri"`
				} `json:"_source"`
			} `json:"hits"`
		} `json:"hits"`
	}

	if err := json.NewDecoder(res.Body).Decode(&searchResponse); err != nil {
		return nil, fmt.Errorf("failed to parse search response: %w", err)
	}

	// Collect all likes
	likes := make(map[string]string)
	for _, hit := range searchResponse.Hits.Hits {
		if hit.Source.AtURI != "" && hit.Source.SubjectURI != "" {
			likes[hit.Source.AtURI] = hit.Source.SubjectURI
		}
	}

	scrollID := searchResponse.ScrollID
	count := len(likes)

	// Continue scrolling until no more results
	for {
		// Check for context cancellation
		select {
		case <-ctx.Done():
			return nil, ctx.Err()
		default:
		}

		// Get next batch
		scrollRes, err := client.Scroll(
			client.Scroll.WithContext(ctx),
			client.Scroll.WithScrollID(scrollID),
			client.Scroll.WithScroll(time.Minute*5),
		)
		if err != nil {
			return nil, fmt.Errorf("scroll request failed: %w", err)
		}

		if scrollRes.IsError() {
			_ = scrollRes.Body.Close()
			return nil, fmt.Errorf("scroll request returned error: %s", scrollRes.String())
		}

		var scrollResponse struct {
			ScrollID string `json:"_scroll_id"`
			Hits     struct {
				Hits []struct {
					Source struct {
						AtURI      string `json:"at_uri"`
						SubjectURI string `json:"subject_uri"`
					} `json:"_source"`
				} `json:"hits"`
			} `json:"hits"`
		}

		if err := json.NewDecoder(scrollRes.Body).Decode(&scrollResponse); err != nil {
			_ = scrollRes.Body.Close()
			return nil, fmt.Errorf("failed to parse scroll response: %w", err)
		}
		_ = scrollRes.Body.Close()

		// No more results
		if len(scrollResponse.Hits.Hits) == 0 {
			break
		}

		// Collect likes from this batch
		for _, hit := range scrollResponse.Hits.Hits {
			if hit.Source.AtURI != "" && hit.Source.SubjectURI != "" {
				likes[hit.Source.AtURI] = hit.Source.SubjectURI
			}
		}

		scrollID = scrollResponse.ScrollID
		count += len(scrollResponse.Hits.Hits)

		// Log progress every 1000 documents
		if count%1000 == 0 {
			logger.Info("QueryLikesByAuthorDID progress: %d likes found for DID %s", count, authorDID)
		}
	}

	// Clear scroll context
	_, _ = client.ClearScroll(client.ClearScroll.WithScrollID(scrollID))

	logger.Info("QueryLikesByAuthorDID complete: found %d likes for DID %s", len(likes), authorDID)
	return likes, nil
=======
		return response, fmt.Errorf("like search request returned error: %s", res.String())
	}

	if err := json.NewDecoder(res.Body).Decode(&response); err != nil {
		return response, fmt.Errorf("failed to parse like search response: %w", err)
	}

	logger.Debug("Like search returned %d hits (total: %d)", len(response.Hits.Hits), response.Hits.Total.Value)

	return response, nil
>>>>>>> ec3d4b3e
}<|MERGE_RESOLUTION|>--- conflicted
+++ resolved
@@ -714,7 +714,250 @@
 	return nil
 }
 
-<<<<<<< HEAD
+// SearchResponse represents the response from an Elasticsearch search query
+type SearchResponse struct {
+	Took     int        `json:"took"`
+	TimedOut bool       `json:"timed_out"`
+	Shards   ShardsInfo `json:"_shards"`
+	Hits     Hits       `json:"hits"`
+}
+
+// ShardsInfo contains information about the shards that were queried
+type ShardsInfo struct {
+	Total      int `json:"total"`
+	Successful int `json:"successful"`
+	Skipped    int `json:"skipped"`
+	Failed     int `json:"failed"`
+}
+
+// Hits contains the search results
+type Hits struct {
+	Total    TotalHits `json:"total"`
+	MaxScore float64   `json:"max_score"`
+	Hits     []Hit     `json:"hits"`
+}
+
+// TotalHits contains the total number of hits and their relation
+type TotalHits struct {
+	Value    int    `json:"value"`
+	Relation string `json:"relation"`
+}
+
+// Hit represents a single search hit
+type Hit struct {
+	Index  string        `json:"_index"`
+	ID     string        `json:"_id"`
+	Score  float64       `json:"_score"`
+	Sort   []interface{} `json:"sort,omitempty"`
+	Source PostData      `json:"_source"`
+}
+
+// PostData represents the _source field of a search hit
+type PostData struct {
+	AtURI            string               `json:"at_uri"`
+	AuthorDID        string               `json:"author_did"`
+	Content          string               `json:"content"`
+	CreatedAt        string               `json:"created_at"`
+	ThreadRootPost   string               `json:"thread_root_post,omitempty"`
+	ThreadParentPost string               `json:"thread_parent_post,omitempty"`
+	QuotePost        string               `json:"quote_post,omitempty"`
+	Embeddings       map[string][]float32 `json:"embeddings,omitempty"`
+	IndexedAt        string               `json:"indexed_at"`
+}
+
+// LikeData represents the _source field of a like search hit
+type LikeData struct {
+	AtURI      string `json:"at_uri"`
+	SubjectURI string `json:"subject_uri"`
+	AuthorDID  string `json:"author_did"`
+	CreatedAt  string `json:"created_at"`
+	IndexedAt  string `json:"indexed_at"`
+}
+
+// LikeHit represents a single like search hit
+type LikeHit struct {
+	Index  string        `json:"_index"`
+	ID     string        `json:"_id"`
+	Score  float64       `json:"_score"`
+	Sort   []interface{} `json:"sort,omitempty"`
+	Source LikeData      `json:"_source"`
+}
+
+// LikeHits contains the like search results
+type LikeHits struct {
+	Total    TotalHits `json:"total"`
+	MaxScore float64   `json:"max_score"`
+	Hits     []LikeHit `json:"hits"`
+}
+
+// LikeSearchResponse represents the response from an Elasticsearch like search query
+type LikeSearchResponse struct {
+	Took     int        `json:"took"`
+	TimedOut bool       `json:"timed_out"`
+	Shards   ShardsInfo `json:"_shards"`
+	Hits     LikeHits   `json:"hits"`
+}
+
+// FetchPosts queries Elasticsearch with pagination using search_after
+// Parameters:
+//   - client: Elasticsearch client
+//   - logger: Logger for debug/error messages
+//   - index: Index name to query
+//   - startTime, endTime: optional time range filter on created_at field (RFC3339 format)
+//   - afterCreatedAt, afterIndexedAt: pagination cursors (both required if either provided)
+//   - size: number of results to fetch (defaults to 1000 if 0)
+func FetchPosts(ctx context.Context, client *elasticsearch.Client, logger *IngestLogger, index string, startTime string, endTime string, afterCreatedAt string, afterIndexedAt string, size int) (SearchResponse, error) {
+	var response SearchResponse
+
+	if size <= 0 {
+		size = 1000
+	}
+
+	// Build query based on whether time range is specified
+	var queryClause map[string]interface{}
+	if startTime != "" || endTime != "" {
+		rangeQuery := map[string]interface{}{}
+		if startTime != "" {
+			rangeQuery["gte"] = startTime
+		}
+		if endTime != "" {
+			rangeQuery["lte"] = endTime
+		}
+		queryClause = map[string]interface{}{
+			"range": map[string]interface{}{
+				"created_at": rangeQuery,
+			},
+		}
+	} else {
+		queryClause = map[string]interface{}{
+			"match_all": map[string]interface{}{},
+		}
+	}
+
+	query := map[string]interface{}{
+		"query": queryClause,
+		"sort": []interface{}{
+			map[string]interface{}{"created_at": "asc"},
+			map[string]interface{}{"indexed_at": "asc"},
+		},
+		"size": size,
+	}
+
+	if afterCreatedAt != "" && afterIndexedAt != "" {
+		query["search_after"] = []interface{}{afterCreatedAt, afterIndexedAt}
+	}
+
+	queryJSON, err := json.Marshal(query)
+	if err != nil {
+		return response, fmt.Errorf("failed to marshal query: %w", err)
+	}
+
+	logger.Debug("Executing search query on index '%s': %s", index, string(queryJSON))
+
+	res, err := client.Search(
+		client.Search.WithContext(ctx),
+		client.Search.WithIndex(index),
+		client.Search.WithBody(bytes.NewReader(queryJSON)),
+	)
+	if err != nil {
+		return response, fmt.Errorf("search request failed: %w", err)
+	}
+	defer func() {
+		if err := res.Body.Close(); err != nil {
+			logger.Error("Failed to close search response body: %v", err)
+		}
+	}()
+
+	if res.IsError() {
+		return response, fmt.Errorf("search request returned error: %s", res.String())
+	}
+
+	if err := json.NewDecoder(res.Body).Decode(&response); err != nil {
+		return response, fmt.Errorf("failed to parse search response: %w", err)
+	}
+
+	logger.Debug("Search returned %d hits (total: %d)", len(response.Hits.Hits), response.Hits.Total.Value)
+
+	return response, nil
+}
+
+// FetchLikes queries Elasticsearch for likes with pagination using search_after
+// Parameters mirror FetchPosts but return LikeSearchResponse
+func FetchLikes(ctx context.Context, client *elasticsearch.Client, logger *IngestLogger, index string, startTime string, endTime string, afterCreatedAt string, afterIndexedAt string, size int) (LikeSearchResponse, error) {
+	var response LikeSearchResponse
+
+	if size <= 0 {
+		size = 1000
+	}
+
+	// Build query based on whether time range is specified
+	var queryClause map[string]interface{}
+	if startTime != "" || endTime != "" {
+		rangeQuery := map[string]interface{}{}
+		if startTime != "" {
+			rangeQuery["gte"] = startTime
+		}
+		if endTime != "" {
+			rangeQuery["lte"] = endTime
+		}
+		queryClause = map[string]interface{}{
+			"range": map[string]interface{}{
+				"created_at": rangeQuery,
+			},
+		}
+	} else {
+		queryClause = map[string]interface{}{
+			"match_all": map[string]interface{}{},
+		}
+	}
+
+	query := map[string]interface{}{
+		"query": queryClause,
+		"sort": []interface{}{
+			map[string]interface{}{"created_at": "asc"},
+			map[string]interface{}{"indexed_at": "asc"},
+		},
+		"size": size,
+	}
+
+	if afterCreatedAt != "" && afterIndexedAt != "" {
+		query["search_after"] = []interface{}{afterCreatedAt, afterIndexedAt}
+	}
+
+	queryJSON, err := json.Marshal(query)
+	if err != nil {
+		return response, fmt.Errorf("failed to marshal query: %w", err)
+	}
+
+	logger.Debug("Executing like search query on index '%s': %s", index, string(queryJSON))
+
+	res, err := client.Search(
+		client.Search.WithContext(ctx),
+		client.Search.WithIndex(index),
+		client.Search.WithBody(bytes.NewReader(queryJSON)),
+	)
+	if err != nil {
+		return response, fmt.Errorf("like search request failed: %w", err)
+	}
+	defer func() {
+		if err := res.Body.Close(); err != nil {
+			logger.Error("Failed to close like search response body: %v", err)
+		}
+	}()
+
+	if res.IsError() {
+		return response, fmt.Errorf("like search request returned error: %s", res.String())
+	}
+
+	if err := json.NewDecoder(res.Body).Decode(&response); err != nil {
+		return response, fmt.Errorf("failed to parse like search response: %w", err)
+	}
+
+	logger.Debug("Like search returned %d hits (total: %d)", len(response.Hits.Hits), response.Hits.Total.Value)
+
+	return response, nil
+}
+
 // QueryPostsByAuthorDID retrieves all post at_uris for a given author_did using scroll API
 func QueryPostsByAuthorDID(ctx context.Context, client *elasticsearch.Client, index string, authorDID string, logger *IngestLogger) ([]string, error) {
 	// Build search query
@@ -726,160 +969,11 @@
 		},
 		"_source": []string{"at_uri"},
 		"size":    1000,
-=======
-// SearchResponse represents the response from an Elasticsearch search query
-type SearchResponse struct {
-	Took     int        `json:"took"`
-	TimedOut bool       `json:"timed_out"`
-	Shards   ShardsInfo `json:"_shards"`
-	Hits     Hits       `json:"hits"`
-}
-
-// ShardsInfo contains information about the shards that were queried
-type ShardsInfo struct {
-	Total      int `json:"total"`
-	Successful int `json:"successful"`
-	Skipped    int `json:"skipped"`
-	Failed     int `json:"failed"`
-}
-
-// Hits contains the search results
-type Hits struct {
-	Total    TotalHits `json:"total"`
-	MaxScore float64   `json:"max_score"`
-	Hits     []Hit     `json:"hits"`
-}
-
-// TotalHits contains the total number of hits and their relation
-type TotalHits struct {
-	Value    int    `json:"value"`
-	Relation string `json:"relation"`
-}
-
-// Hit represents a single search hit
-type Hit struct {
-	Index  string        `json:"_index"`
-	ID     string        `json:"_id"`
-	Score  float64       `json:"_score"`
-	Sort   []interface{} `json:"sort,omitempty"`
-	Source PostData      `json:"_source"`
-}
-
-// PostData represents the _source field of a search hit
-type PostData struct {
-	AtURI            string               `json:"at_uri"`
-	AuthorDID        string               `json:"author_did"`
-	Content          string               `json:"content"`
-	CreatedAt        string               `json:"created_at"`
-	ThreadRootPost   string               `json:"thread_root_post,omitempty"`
-	ThreadParentPost string               `json:"thread_parent_post,omitempty"`
-	QuotePost        string               `json:"quote_post,omitempty"`
-	Embeddings       map[string][]float32 `json:"embeddings,omitempty"`
-	IndexedAt        string               `json:"indexed_at"`
-}
-
-// LikeData represents the _source field of a like search hit
-type LikeData struct {
-	AtURI      string `json:"at_uri"`
-	SubjectURI string `json:"subject_uri"`
-	AuthorDID  string `json:"author_did"`
-	CreatedAt  string `json:"created_at"`
-	IndexedAt  string `json:"indexed_at"`
-}
-
-// LikeHit represents a single like search hit
-type LikeHit struct {
-	Index  string        `json:"_index"`
-	ID     string        `json:"_id"`
-	Score  float64       `json:"_score"`
-	Sort   []interface{} `json:"sort,omitempty"`
-	Source LikeData      `json:"_source"`
-}
-
-// LikeHits contains the like search results
-type LikeHits struct {
-	Total    TotalHits `json:"total"`
-	MaxScore float64   `json:"max_score"`
-	Hits     []LikeHit `json:"hits"`
-}
-
-// LikeSearchResponse represents the response from an Elasticsearch like search query
-type LikeSearchResponse struct {
-	Took     int        `json:"took"`
-	TimedOut bool       `json:"timed_out"`
-	Shards   ShardsInfo `json:"_shards"`
-	Hits     LikeHits   `json:"hits"`
-}
-
-// FetchPosts queries Elasticsearch with pagination using search_after
-// Parameters:
-//   - client: Elasticsearch client
-//   - logger: Logger for debug/error messages
-//   - index: Index name to query
-//   - startTime, endTime: optional time range filter on created_at field (RFC3339 format)
-//   - afterCreatedAt, afterIndexedAt: pagination cursors (both required if either provided)
-//   - size: number of results to fetch (defaults to 1000 if 0)
-func FetchPosts(ctx context.Context, client *elasticsearch.Client, logger *IngestLogger, index string, startTime string, endTime string, afterCreatedAt string, afterIndexedAt string, size int) (SearchResponse, error) {
-	var response SearchResponse
-
-	if size <= 0 {
-		size = 1000
-	}
-
-	// Build query based on whether time range is specified
-	var queryClause map[string]interface{}
-	if startTime != "" || endTime != "" {
-		rangeQuery := map[string]interface{}{}
-		if startTime != "" {
-			rangeQuery["gte"] = startTime
-		}
-		if endTime != "" {
-			rangeQuery["lte"] = endTime
-		}
-		queryClause = map[string]interface{}{
-			"range": map[string]interface{}{
-				"created_at": rangeQuery,
-			},
-		}
-	} else {
-		queryClause = map[string]interface{}{
-			"match_all": map[string]interface{}{},
-		}
-	}
-
-	query := map[string]interface{}{
-		"query": queryClause,
-		"sort": []interface{}{
-			map[string]interface{}{"created_at": "asc"},
-			map[string]interface{}{"indexed_at": "asc"},
-		},
-		"size": size,
-	}
-
-	if afterCreatedAt != "" && afterIndexedAt != "" {
-		query["search_after"] = []interface{}{afterCreatedAt, afterIndexedAt}
->>>>>>> ec3d4b3e
-	}
-
-	queryJSON, err := json.Marshal(query)
-	if err != nil {
-<<<<<<< HEAD
 		return nil, fmt.Errorf("failed to marshal query: %w", err)
 	}
 
 	// Initial scroll request with routing
-=======
-		return response, fmt.Errorf("failed to marshal query: %w", err)
-	}
-
-	logger.Debug("Executing search query on index '%s': %s", index, string(queryJSON))
-
->>>>>>> ec3d4b3e
 	res, err := client.Search(
-		client.Search.WithContext(ctx),
-		client.Search.WithIndex(index),
-		client.Search.WithBody(bytes.NewReader(queryJSON)),
-<<<<<<< HEAD
 		client.Search.WithScroll(time.Minute*5),
 		client.Search.WithRouting(authorDID),
 	)
@@ -889,20 +983,7 @@
 	defer func() {
 		if err := res.Body.Close(); err != nil {
 			logger.Error("Failed to close response body: %v", err)
-=======
-	)
-	if err != nil {
-		return response, fmt.Errorf("search request failed: %w", err)
-	}
-	defer func() {
-		if err := res.Body.Close(); err != nil {
-			logger.Error("Failed to close search response body: %v", err)
->>>>>>> ec3d4b3e
-		}
-	}()
-
-	if res.IsError() {
-<<<<<<< HEAD
+		}
 		return nil, fmt.Errorf("scroll search returned error: %s", res.String())
 	}
 
@@ -1013,82 +1094,9 @@
 		},
 		"_source": []string{"at_uri", "subject_uri"},
 		"size":    1000,
-=======
-		return response, fmt.Errorf("search request returned error: %s", res.String())
-	}
-
-	if err := json.NewDecoder(res.Body).Decode(&response); err != nil {
-		return response, fmt.Errorf("failed to parse search response: %w", err)
-	}
-
-	logger.Debug("Search returned %d hits (total: %d)", len(response.Hits.Hits), response.Hits.Total.Value)
-
-	return response, nil
-}
-
-// FetchLikes queries Elasticsearch for likes with pagination using search_after
-// Parameters mirror FetchPosts but return LikeSearchResponse
-func FetchLikes(ctx context.Context, client *elasticsearch.Client, logger *IngestLogger, index string, startTime string, endTime string, afterCreatedAt string, afterIndexedAt string, size int) (LikeSearchResponse, error) {
-	var response LikeSearchResponse
-
-	if size <= 0 {
-		size = 1000
-	}
-
-	// Build query based on whether time range is specified
-	var queryClause map[string]interface{}
-	if startTime != "" || endTime != "" {
-		rangeQuery := map[string]interface{}{}
-		if startTime != "" {
-			rangeQuery["gte"] = startTime
-		}
-		if endTime != "" {
-			rangeQuery["lte"] = endTime
-		}
-		queryClause = map[string]interface{}{
-			"range": map[string]interface{}{
-				"created_at": rangeQuery,
-			},
-		}
-	} else {
-		queryClause = map[string]interface{}{
-			"match_all": map[string]interface{}{},
-		}
-	}
-
-	query := map[string]interface{}{
-		"query": queryClause,
-		"sort": []interface{}{
-			map[string]interface{}{"created_at": "asc"},
-			map[string]interface{}{"indexed_at": "asc"},
-		},
-		"size": size,
-	}
-
-	if afterCreatedAt != "" && afterIndexedAt != "" {
-		query["search_after"] = []interface{}{afterCreatedAt, afterIndexedAt}
->>>>>>> ec3d4b3e
-	}
-
-	queryJSON, err := json.Marshal(query)
-	if err != nil {
-<<<<<<< HEAD
 		return nil, fmt.Errorf("failed to marshal query: %w", err)
 	}
-
-	// Initial scroll request with routing
-=======
-		return response, fmt.Errorf("failed to marshal query: %w", err)
-	}
-
-	logger.Debug("Executing like search query on index '%s': %s", index, string(queryJSON))
-
->>>>>>> ec3d4b3e
 	res, err := client.Search(
-		client.Search.WithContext(ctx),
-		client.Search.WithIndex(index),
-		client.Search.WithBody(bytes.NewReader(queryJSON)),
-<<<<<<< HEAD
 		client.Search.WithScroll(time.Minute*5),
 		client.Search.WithRouting(authorDID),
 	)
@@ -1098,20 +1106,7 @@
 	defer func() {
 		if err := res.Body.Close(); err != nil {
 			logger.Error("Failed to close response body: %v", err)
-=======
-	)
-	if err != nil {
-		return response, fmt.Errorf("like search request failed: %w", err)
-	}
-	defer func() {
-		if err := res.Body.Close(); err != nil {
-			logger.Error("Failed to close like search response body: %v", err)
->>>>>>> ec3d4b3e
-		}
-	}()
-
-	if res.IsError() {
-<<<<<<< HEAD
+		}
 		return nil, fmt.Errorf("scroll search returned error: %s", res.String())
 	}
 
@@ -1210,16 +1205,4 @@
 
 	logger.Info("QueryLikesByAuthorDID complete: found %d likes for DID %s", len(likes), authorDID)
 	return likes, nil
-=======
-		return response, fmt.Errorf("like search request returned error: %s", res.String())
-	}
-
-	if err := json.NewDecoder(res.Body).Decode(&response); err != nil {
-		return response, fmt.Errorf("failed to parse like search response: %w", err)
-	}
-
-	logger.Debug("Like search returned %d hits (total: %d)", len(response.Hits.Hits), response.Hits.Total.Value)
-
-	return response, nil
->>>>>>> ec3d4b3e
 }